(* The File module contains types and functions used for manipulating
 * a single file. It is technically part of the "model" in the MVC
 * architecture, but it only includes file-specific things. *)

open Color

(* A contents variable represents the entire contents of a file,
 * including all characters. *)
type contents

(* A file variable represents all the state that is recorded
 * for one file. It should contain the following information:
 * * file name/relative path
 * * file contents
 * * location of cursor
 * * line number of where current view begins
 * * beginning and end locations of highlighted text
 * * text copied to clipboard
 * * whether file has been saved since last change
 * * last k changes (used for undo/redo)
 * * current search term (used in find/replace) *)
type file

(* [open_file s] reads the contents of the file stored at
 * relative path [s] and uses that to construct a new file type.
 * Raises Sys_error if opening file failed. *)
val open_file : string -> file

(* [save_file f s] saves [f] at relative path [s].
 * Raises Sys_error if file write failed. *)
val save_file : file -> string -> unit
<<<<<<< HEAD

(* [get_cont_length f] returns the length of the file_contents of [f]. *)
val cont_length : file -> int
=======
(*
(* [get_file_contents f] returns the rope that represents the context of the file *)
val get_file_contents : file -> Rope.t *)

(* [get_cont_length f] returns the length of the file_contents of [f]. *)
val cont_length : file -> int
(*
(* [get_contents f] returns the *)
(* [set_file_contents f r] returns a new file with all the old fields of f
 * except with file_contents now set to r *)
val set_file_contents : file -> Rope.t -> file *)
>>>>>>> bdcae1d4

(* [get_name f] is the relative path of [f]. *)
val get_name : file -> string

(* [get_cursor_location f] gets the location of the cursor in [f]. *)
val get_cursor_location : file -> int

(* [get_cursor_line_num f] gets the line number of the cursor in [f]. *)
val get_cursor_line_num : file -> int

(* [get_cursor_column f] gets the column number of the cursor in [f]. *)
val get_cursor_column : file -> int

(* [get_line_lengths f] returns the list of the lengths of lines
 * in the contents of [f], in order from top of file to bottom. *)
val get_line_lengths : file -> int list

(* [move_cursor f l] moves the cursor location in [f] to [l]. *)
val move_cursor : file -> int -> file

(* [cursor_left f] returns [f] with cursor moved one position left.
 * If the end of the line is reached, cursor moves to end of previous
 * line. If cursor at index 0, it doesn't move. *)
val cursor_left : file -> file

(* [cursor_right f] returns [f] with cursor moved one position right.
 * If the end of the line is reached, cursor moves to beginning
 * of next line. If cursor at the end of file, it doesn't move. *)
val cursor_right : file -> file

(* [cursor_up f] returns [f] with cursor moved one line up.
 * If the cursor is farther right then the length of the line it
 * moved to, then the cursor goes at the end of the line.
 * If on first line, cursor goes to farthest left position. *)
val cursor_up : file -> file

(* [cursor_down f] returns [f] with cursor moved one line down.
 * If the cursor is farther right then the length of the line it
 * moved to, then the cursor goes at the end of the line.
 * If on last line, cursor goes to farthest right position. *)
val cursor_down : file -> file

(* [scroll_to f n] changes the line number of the scrolled view
 * to [n]. *)
val scroll_to : file -> int -> file

(* [get_scroll_line f] returns the highest line that view is currently
 * scrolled to *)
val get_scroll_line : file -> int

(* [get_text f l1 l2] returns all text in [f] from [l1] to [l2].
 * Raises Invalid_argument if [l2] comes before [l1].  *)
val get_text : file -> int -> int -> string

(* [get_all_text f] returns a string representing all of the text in [f] *)
val get_all_text : file -> string

(* [select_text f l1 l2] selects text from [l1] to [l2].
 * Raises Invalid_argument if [l2] comes before [l1]. *)
val select_text : file -> int -> int -> file

(* Returns [f] with no selected text. *)
val unselect_text : file -> file

(* [get_selected_range f] returns the [None] if no text is selected,
 * or [Some (i1, i2)] if there is currently text selected from index
 * [i1] to [i2]. *)
val get_selected_range : file -> (int * int) option

<<<<<<< HEAD
=======
(* [set_selected_range f (i1,i2)] returns a new file with the same fields as f
 *  except with selected_range set to (i1, i2) *)
(* val set_selected_range : file -> (int * int) option -> file *)

>>>>>>> bdcae1d4
(* [insert_text f s] inserts string [s] into the contents
 * of [f] at location [l]. The beginning of the inserted string
 * will be at index [l]. If [l] is an invalid location, the closest
 * valid location will be used. *)
val insert_text : file -> string -> int -> file

(* [insert_char f c] inserts a character [c] into the contents of [f] 
 * at the cursor location in [f]. *)
val insert_char : file -> char -> file

(* [delete_text l1 l2] deletes all text in [f] from location
 * [l1] to [l2]. *)
val delete_text : file -> int -> int -> file

(* [undo f] undoes the last change recorded in [f]. If there
 * is nothing left to undo, [undo f] will return [f] unchanged. *)
val undo : file -> file

(* [redo f] redoes the last change that was undone in [f]. If there
 * is nothing left to redo, [redo f] will return [f] unchanged. *)
val redo : file -> file

(* [color_text f lst] returns a copy of [f] with the color mappings of [lst] *)
val color_text : file -> color_mapping -> file

(* [get_coloring f] gets the coloring scheme of [f]. *)
val get_coloring : file -> color_mapping

(* [get_search_term f] gets the current search term in [f]. *)
val get_search_term : file -> string option

(* [select_search_term f] returns an updated version of [f] with
 * with the next instance of the search term selected. The next instance is
 * defined as from the currently selected text. If no text is selected the
 * new version of [f] will have the first instance of its search term selected.
 * If there is no search term or it is not found, returns [f] with no text
 * selected *)
val select_search_term : file -> file

(* [find f s] updates [f] so that it holds [s] as its current
 * search term. *)
val find :  file -> string -> file

(* [remove_search_term f] removes the search_term of file [f] *)
val remove_search_term: file -> file

(* [set_replace_term f s] sets the replace term of file [f] to [Some s] *)
val set_replace_term: file -> string -> file

(* [remove_replace_term f] sets the replace term of file [f] to [None]*)
val remove_replace_term: file -> file

(* [get_replace_term f] returns [Some s] where [r] is the replacement term
 * if the is no replacement term returns [None] *)
val get_replace_term: file -> string option

(* [replace_next f] returns an updated copy of [f] where the next instance
 * of the search term is replaced by the replace term, which is now selected
 * in the file. The next instance is
 * defined as from the currently selected text. If no text is selected the
 * new version of [f] will replace the first instance of its search term.
 * If there is no instance of the search term or either the search or replace
 * term does not exist, returns [f] with no text selected *)
val replace_next: file -> file <|MERGE_RESOLUTION|>--- conflicted
+++ resolved
@@ -29,11 +29,6 @@
 (* [save_file f s] saves [f] at relative path [s].
  * Raises Sys_error if file write failed. *)
 val save_file : file -> string -> unit
-<<<<<<< HEAD
-
-(* [get_cont_length f] returns the length of the file_contents of [f]. *)
-val cont_length : file -> int
-=======
 (*
 (* [get_file_contents f] returns the rope that represents the context of the file *)
 val get_file_contents : file -> Rope.t *)
@@ -45,7 +40,6 @@
 (* [set_file_contents f r] returns a new file with all the old fields of f
  * except with file_contents now set to r *)
 val set_file_contents : file -> Rope.t -> file *)
->>>>>>> bdcae1d4
 
 (* [get_name f] is the relative path of [f]. *)
 val get_name : file -> string
@@ -115,13 +109,10 @@
  * [i1] to [i2]. *)
 val get_selected_range : file -> (int * int) option
 
-<<<<<<< HEAD
-=======
 (* [set_selected_range f (i1,i2)] returns a new file with the same fields as f
  *  except with selected_range set to (i1, i2) *)
 (* val set_selected_range : file -> (int * int) option -> file *)
 
->>>>>>> bdcae1d4
 (* [insert_text f s] inserts string [s] into the contents
  * of [f] at location [l]. The beginning of the inserted string
  * will be at index [l]. If [l] is an invalid location, the closest
