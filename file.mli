(* The File module contains types and functions used for manipulating
 * a single file. It is technically part of the "model" in the MVC
 * architecture, but it only includes file-specific things. *)

open Color

(* A contents variable represents the entire contents of a file,
 * including all characters. *)
type contents

(* A file variable represents all the state that is recorded
 * for one file. It should contain the following information:
 * * file name/relative path
 * * file contents
 * * location of cursor
 * * line number of where current view begins
 * * beginning and end locations of highlighted text
 * * text copied to clipboard
 * * whether file has been saved since last change
 * * last k changes (used for undo/redo)
 * * current search term (used in find/replace) *)
type file

(* [open_file s] reads the contents of the file stored at
 * relative path [s] and uses that to construct a new file type.
 * Raises Sys_error if opening file failed. *)
val open_file : string -> file

(* [save_file f s] saves [f] at relative path [s].
 * Raises Sys_error if file write failed. *)
val save_file : file -> string -> unit

(* [get_file_contents f] returns the rope that represents the context of the file *)
val get_file_contents : file -> Rope.t

(* [get_cont_length f] returns the length of the file_contents of [f]. *)
val cont_length : file -> int

(* [set_file_contents f r] returns a new file with all the old fields of f
 * except with file_contents now set to r *)
val set_file_contents : file -> Rope.t -> file

(* [get_name f] is the relative path of [f]. *)
val get_name : file -> string

(* [get_cursor_location f] gets the location of the cursor in [f]. *)
val get_cursor_location : file -> int

(* [get_cursor_line_num f] gets the line number of the cursor in [f]. *)
val get_cursor_line_num : file -> int

(* [get_cursor_column f] gets the column number of the cursor in [f]. *)
val get_cursor_column : file -> int

(* [get_line_lengths f] returns the list of the lengths of lines
 * in the contents of [f], in order from top of file to bottom. *)
val get_line_lengths : file -> int list

(* [move_cursor f l] moves the cursor location in [f] to [l]. *)
val move_cursor : file -> int -> file

(* [cursor_left f] returns [f] with cursor moved one position left.
 * If the end of the line is reached, cursor moves to end of previous
 * line. If cursor at index 0, it doesn't move. *)
val cursor_left : file -> file

(* [cursor_right f] returns [f] with cursor moved one position right.
 * If the end of the line is reached, cursor moves to beginning
 * of next line. If cursor at the end of file, it doesn't move. *)
val cursor_right : file -> file

(* [cursor_up f] returns [f] with cursor moved one line up.
 * If the cursor is farther right then the length of the line it
 * moved to, then the cursor goes at the end of the line.
 * If on first line, cursor goes to farthest left position. *)
val cursor_up : file -> file

(* [cursor_down f] returns [f] with cursor moved one line down.
 * If the cursor is farther right then the length of the line it
 * moved to, then the cursor goes at the end of the line.
 * If on last line, cursor goes to farthest right position. *)
val cursor_down : file -> file

(* [scroll_to f n] changes the line number of the scrolled view
 * to [n]. *)
val scroll_to : file -> int -> file

(* [get_scroll_line f] returns the highest line that view is currently
 * scrolled to *)
val get_scroll_line : file -> int

(* [get_text f l1 l2] returns all text in [f] from [l1] to [l2].
 * Raises Invalid_argument if [l2] comes before [l1].  *)
val get_text : file -> int -> int -> string

(* [get_all_text f] returns a string representing all of the text in [f] *)
val get_all_text : file -> string

(* [select_text f l1 l2] selects text from [l1] to [l2].
 * Raises Invalid_argument if [l2] comes before [l1]. *)
val select_text : file -> int -> int -> file

(* Returns [f] with no selected text. *)
val unselect_text : file -> file

(* [get_selected_range f] returns the [None] if no text is selected,
 * or [Some (i1, i2)] if there is currently text selected from index
 * [i1] to [i2]. *)
val get_selected_range : file -> (int * int) option

(* [set_selected_range f (i1,i2)] returns a new file with the same fields as f
 *  except with selected_range set to (i1, i2) *)
val set_selected_range : file -> (int * int) -> file

(* [insert_text f s] inserts string [s] into the contents
 * of [f] at location [l]. The beginning of the inserted string
 * will be at index [l]. If [l] is an invalid location, the closest
 * valid location will be used. *)
val insert_text : file -> string -> int -> file

(* [insert_char f c] inserts a character [c] into the contents of [f] 
 * at the cursor location in [f]. *)
val insert_char : file -> char -> file

(* [delete_text l1 l2] deletes all text in [f] from location
 * [l1] to [l2]. *)
val delete_text : file -> int -> int -> file

(* [undo f] undoes the last change recorded in [f]. If there
 * is nothing left to undo, [undo f] will return [f] unchanged. *)
val undo : file -> file

(* [redo f] redoes the last change that was undone in [f]. If there
 * is nothing left to redo, [redo f] will return [f] unchanged. *)
val redo : file -> file

(* [color_text f lst] returns a copy of [f] with the color mappings of [lst] *)
val color_text : file -> color_mapping -> file

(* [get_coloring f] gets the coloring scheme of [f]. *)
val get_coloring : file -> color_mapping

(* [get_search_term f] gets the current search term in [f]. *)
val get_search_term : file -> string option

(* [select_search_term f] returns an updated version of [f] with
 * with the next instance of the search term selected. The next instance is
 * defined as from the currently selected text. If no text is selected the
 * new version of [f] will have the first instance of its search term selected.
 * If there is no search term or it is not found, returns [f] with no text
 * selected *)
val select_search_term : file -> file

(* [find f s] updates [f] so that it holds [s] as its current
 * search term. *)
val find :  file -> string -> file

(* [remove_search_term f] removes the search_term of file [f] *)
val remove_search_term: file -> file

(* [set_replace_term f s] sets the replace term of file [f] to [Some s] *)
val set_replace_term: file -> string -> file

(* [remove_replace_term f] sets the replace term of file [f] to [None]*)
val remove_replace_term: file -> file

(* [get_replace_term f] returns [Some s] where [r] is the replacement term
 * if the is no replacement term returns [None] *)
val get_replace_term: file -> string option

(* [replace_next f] returns an updated copy of [f] where the next instance
 * of the search term is replaced by the replace term, which is now selected
 * in the file. The next instance is
 * defined as from the currently selected text. If no text is selected the
 * new version of [f] will replace the first instance of its search term.
 * If there is no instance of the search term or either the search or replace
 * term does not exist, returns [f] with no text selected *)
<<<<<<< HEAD
val replace_next: file -> file 
=======
val replace_next: file -> file
>>>>>>> 589a1194
<|MERGE_RESOLUTION|>--- conflicted
+++ resolved
@@ -30,15 +30,8 @@
  * Raises Sys_error if file write failed. *)
 val save_file : file -> string -> unit
 
-(* [get_file_contents f] returns the rope that represents the context of the file *)
-val get_file_contents : file -> Rope.t
-
 (* [get_cont_length f] returns the length of the file_contents of [f]. *)
 val cont_length : file -> int
-
-(* [set_file_contents f r] returns a new file with all the old fields of f
- * except with file_contents now set to r *)
-val set_file_contents : file -> Rope.t -> file
 
 (* [get_name f] is the relative path of [f]. *)
 val get_name : file -> string
@@ -175,8 +168,4 @@
  * new version of [f] will replace the first instance of its search term.
  * If there is no instance of the search term or either the search or replace
  * term does not exist, returns [f] with no text selected *)
-<<<<<<< HEAD
-val replace_next: file -> file 
-=======
-val replace_next: file -> file
->>>>>>> 589a1194
+val replace_next: file -> file 