(* The File module contains types and functions used for manipulating
 * a single file. It is technically part of the "model" in the MVC
 * architecture, but it only includes file-specific things. *)

open Color

(* A contents variable represents the entire contents of a file,
 * including all characters. *)
type contents

(* A file variable represents all the state that is recorded
 * for one file. It should contain the following information:
 * * file name/relative path
 * * file contents
 * * location of cursor
 * * line number of where current view begins
 * * beginning and end locations of highlighted text
 * * text copied to clipboard
 * * whether file has been saved since last change
 * * last k changes (used for undo/redo)
 * * current search term (used in find/replace) *)
type file

(* [open_file s] reads the contents of the file stored at
 * relative path [s] and uses that to construct a new file type.
 * Raises Sys_error if opening file failed. *)
val open_file : string -> file

(* [save_file f s] saves [f] at relative path [s].
 * Raises Sys_error if file write failed. *)
val save_file : file -> string -> unit

<<<<<<< HEAD
=======
(* [get_file_contents f] returns the rope that represents the context of the file *)
val get_file_contents : file -> Rope.t

(* [get_cont_length f] returns the length of the file_contents of [f]. *)
val cont_length : file -> int

(* [set_file_contents f r] returns a new file with all the old fields of f
 * except with file_contents now set to r *)
val set_file_contents : file -> Rope.t -> file

>>>>>>> 38036035
(* [get_name f] is the relative path of [f]. *)
val get_name : file -> string

(* [get_cursor_location f] gets the location of the cursor in [f]. *)
val get_cursor_location : file -> int

(* [get_cursor_line_num f] gets the line number of the cursor in [f]. *)
val get_cursor_line_num : file -> int

(* [get_cursor_column f] gets the column number of the cursor in [f]. *)
val get_cursor_column : file -> int

(* [get_line_lengths f] returns the list of the lengths of lines
 * in the contents of [f], in order from top of file to bottom. *)
val get_line_lengths : file -> int list

(* [move_cursor f l] moves the cursor location in [f] to [l]. *)
val move_cursor : file -> int -> file

(* [cursor_left f] returns [f] with cursor moved one position left.
 * If the end of the line is reached, cursor moves to end of previous
 * line. If cursor at index 0, it doesn't move. *)
val cursor_left : file -> file

(* [cursor_right f] returns [f] with cursor moved one position right.
 * If the end of the line is reached, cursor moves to beginning
 * of next line. If cursor at the end of file, it doesn't move. *)
val cursor_right : file -> file

(* [cursor_up f] returns [f] with cursor moved one line up.
 * If the cursor is farther right then the length of the line it
 * moved to, then the cursor goes at the end of the line.
 * If on first line, cursor goes to farthest left position. *)
val cursor_up : file -> file

(* [cursor_down f] returns [f] with cursor moved one line down.
 * If the cursor is farther right then the length of the line it
 * moved to, then the cursor goes at the end of the line.
 * If on last line, cursor goes to farthest right position. *)
val cursor_down : file -> file

(* [scroll_to f n] changes the line number of the scrolled view
 * to [n]. *)
val scroll_to : file -> int -> file

(* [get_scroll_line f] returns the highest line that view is currently
 * scrolled to *)
val get_scroll_line : file -> int

(* [get_text f l1 l2] returns all text in [f] from [l1] to [l2].
 * Raises Invalid_argument if [l2] comes before [l1].  *)
val get_text : file -> int -> int -> string

(* [get_all_text f] returns a string representing all of the text in [f] *)
val get_all_text : file -> string

(* [select_text f l1 l2] selects text from [l1] to [l2].
 * Raises Invalid_argument if [l2] comes before [l1]. *)
val select_text : file -> int -> int -> file

(* Returns [f] with no selected text. *)
val unselect_text : file -> file

(* [get_selected_range f] returns the [None] if no text is selected,
 * or [Some (i1, i2)] if there is currently text selected from index
 * [i1] to [i2]. *)
val get_selected_range : file -> (int * int) option

<<<<<<< HEAD
=======
(* [set_selected_range f (i1,i2)] returns a new file with the same fields as f
 *  except with selected_range set to (i1, i2) *)
val set_selected_range : file -> (int * int) -> file

>>>>>>> 38036035
(* [insert_text f s] inserts string [s] into the contents
 * of [f] at location [l]. The beginning of the inserted string
 * will be at index [l]. If [l] is an invalid location, the closest
 * valid location will be used. *)
val insert_text : file -> string -> int -> file

(* [delete_text l1 l2] deletes all text in [f] from location
 * [l1] to [l2]. *)
val delete_text : file -> int -> int -> file

(* [undo f] undoes the last change recorded in [f]. If there
 * is nothing left to undo, [undo f] will return [f] unchanged. *)
val undo : file -> file

(* [redo f] redoes the last change that was undone in [f]. If there
 * is nothing left to redo, [redo f] will return [f] unchanged. *)
val redo : file -> file

(* [color_text f lst] returns a copy of [f] with the color mappings of [lst] *)
val color_text : file -> color_mapping -> file

(* [get_coloring f] gets the coloring scheme of [f]. *)
val get_coloring : file -> color_mapping
(*
(* [get_search_term f] gets the current search term in [f]. *)
val get_search_term : file -> string option

(* [select_search_term f] returns an updated version of [f] with
 * with the next instance of the search term selected. The next instance is
 * defined as from the currently selected text. If no text is selected the
 * new version of [f] will have the first instance of its search term selected.
 * If there is no search term or it is not found, returns [f] with no text
 * selected *)
<<<<<<< HEAD
val select_search_term : file -> file
=======
val select_search_term : file -> file *)
>>>>>>> 38036035

(* [find f s] updates [f] so that it holds [s] as its current
 * search term. *)
val find :  file -> string -> file
<<<<<<< HEAD

=======
(*
>>>>>>> 38036035
(* [remove_search_term f] removes the search_term of file [f] *)
val remove_search_term: file -> file

(* [set_replace_term f s] sets the replace term of file [f] to [Some s] *)
val set_replace_term: file -> string -> file

(* [remove_replace_term f] sets the replace term of file [f] to [None]*)
val remove_replace_term: file -> file

(* [get_replace_term f] returns [Some s] where [r] is the replacement term
 * if the is no replacement term returns [None] *)
val get_replace_term: file -> string option

(* [replace_next f] returns an updated copy of [f] where the next instance
 * of the search term is replaced by the replace term, which is now selected
 * in the file. The next instance is
 * defined as from the currently selected text. If no text is selected the
 * new version of [f] will replace the first instance of its search term.
 * If there is no instance of the search term or either the search or replace
 * term does not exist, returns [f] with no text selected *)
<<<<<<< HEAD
val replace_next: file -> file
=======
val replace_next: file -> file *)
>>>>>>> 38036035
<|MERGE_RESOLUTION|>--- conflicted
+++ resolved
@@ -30,8 +30,6 @@
  * Raises Sys_error if file write failed. *)
 val save_file : file -> string -> unit
 
-<<<<<<< HEAD
-=======
 (* [get_file_contents f] returns the rope that represents the context of the file *)
 val get_file_contents : file -> Rope.t
 
@@ -42,7 +40,6 @@
  * except with file_contents now set to r *)
 val set_file_contents : file -> Rope.t -> file
 
->>>>>>> 38036035
 (* [get_name f] is the relative path of [f]. *)
 val get_name : file -> string
 
@@ -111,13 +108,10 @@
  * [i1] to [i2]. *)
 val get_selected_range : file -> (int * int) option
 
-<<<<<<< HEAD
-=======
 (* [set_selected_range f (i1,i2)] returns a new file with the same fields as f
  *  except with selected_range set to (i1, i2) *)
 val set_selected_range : file -> (int * int) -> file
 
->>>>>>> 38036035
 (* [insert_text f s] inserts string [s] into the contents
  * of [f] at location [l]. The beginning of the inserted string
  * will be at index [l]. If [l] is an invalid location, the closest
@@ -141,7 +135,7 @@
 
 (* [get_coloring f] gets the coloring scheme of [f]. *)
 val get_coloring : file -> color_mapping
-(*
+
 (* [get_search_term f] gets the current search term in [f]. *)
 val get_search_term : file -> string option
 
@@ -151,20 +145,12 @@
  * new version of [f] will have the first instance of its search term selected.
  * If there is no search term or it is not found, returns [f] with no text
  * selected *)
-<<<<<<< HEAD
 val select_search_term : file -> file
-=======
-val select_search_term : file -> file *)
->>>>>>> 38036035
 
 (* [find f s] updates [f] so that it holds [s] as its current
  * search term. *)
 val find :  file -> string -> file
-<<<<<<< HEAD
 
-=======
-(*
->>>>>>> 38036035
 (* [remove_search_term f] removes the search_term of file [f] *)
 val remove_search_term: file -> file
 
@@ -185,8 +171,4 @@
  * new version of [f] will replace the first instance of its search term.
  * If there is no instance of the search term or either the search or replace
  * term does not exist, returns [f] with no text selected *)
-<<<<<<< HEAD
-val replace_next: file -> file
-=======
-val replace_next: file -> file *)
->>>>>>> 38036035
+val replace_next: file -> file