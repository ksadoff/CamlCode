--- conflicted
+++ resolved
@@ -9,10 +9,5 @@
 	ocamlbuild -use-ocamlfind state.byte
 	ocamlbuild -use-ocamlfind file.byte
 
-<<<<<<< HEAD
-ui:
-	ocamlbuild -use-ocamlfind controller.byte && ./controller.byte
-=======
 view:
-	cd _build && cd default && ./controller.exe
->>>>>>> 0cf556dc
+	cd _build && cd default && ./controller.exe