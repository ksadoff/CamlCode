(* Abstraction for the type of colors, to be used for coloring text
 * in the terminal *)

open Location

(* Type of a color *)
type color

(* [color_mapping] holds a list of colors and their locations in a file. *)
type color_mapping

<<<<<<< HEAD
(* [make_color i] *)
val make_color : int -> color

val get_color_list : color_mapping -> (location*color) list
=======
(* [make_color rgb] creates a new color from RGB value [rgb]. It looks at
 * the least significant 3 bytes of [rgb], of which the most significant
 * byte is the red value, the second is green, and the last is blue. *)
val make_color : int -> color

(* [cm_to_list cm] takes a color mapping [cm] and returns a list of 
 * tuples [(l1, l2, c)], in which [c] is the color used on the text
 * from locations [l1] to [l2]. *)
val cm_to_list : color_mapping -> (location * location * color) list
>>>>>>> 3bcd1349
<|MERGE_RESOLUTION|>--- conflicted
+++ resolved
@@ -9,12 +9,7 @@
 (* [color_mapping] holds a list of colors and their locations in a file. *)
 type color_mapping
 
-<<<<<<< HEAD
-(* [make_color i] *)
-val make_color : int -> color
 
-val get_color_list : color_mapping -> (location*color) list
-=======
 (* [make_color rgb] creates a new color from RGB value [rgb]. It looks at
  * the least significant 3 bytes of [rgb], of which the most significant
  * byte is the red value, the second is green, and the last is blue. *)
@@ -24,4 +19,3 @@
  * tuples [(l1, l2, c)], in which [c] is the color used on the text
  * from locations [l1] to [l2]. *)
 val cm_to_list : color_mapping -> (location * location * color) list
->>>>>>> 3bcd1349
