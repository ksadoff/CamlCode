open OUnit2
open File

let int_list_printer l = List.fold_left
  (fun acc x -> acc ^ (string_of_int x) ^ "; ") "" l
  |> fun s -> "[" ^ s ^ "]"

let somelines = File.open_file "testtxts/somelines.txt"
let somelines_moved = move_cursor somelines 12
let somelines_moved2 = move_cursor somelines 8

(* Converts a tuple of 3 ints to a string *)
let three_tuple_to_string (a, b, c) = "(" ^ (string_of_int a)
  ^ ", " ^ (string_of_int b) ^ ", " ^ (string_of_int c) ^ ")"

(* [move_cursor_test test_name f l exp] returns a test case where
 * the cursor in file [f] is moved to index [l]. [exp] is
 * the expected (index, line num, column) tuple. [test_name] is
 * name of the test, used by OUnit. *)
let move_cursor_test test_name orig_f l exp =
  let f = orig_f |> fun f' -> move_cursor f' l in
  test_name >:: (fun _ -> assert_equal exp
    (get_cursor_location f,
    get_cursor_line_num f,
    get_cursor_column f)
    ~printer: three_tuple_to_string
  )

(* [modify_file_test test_name f ffun exp] returns a test case where
 * [f] is acted on by [ffun]. [exp] is the expected (index, line num,
 * column) tuple. [test_name] is name of the test, used by OUnit. *)
let modify_file_test test_name orig_f ffun exp =
  let f = ffun orig_f in
  test_name >:: (fun _ -> assert_equal exp
    (get_cursor_location f,
    get_cursor_line_num f,
    get_cursor_column f)
    ~printer: three_tuple_to_string
  )

(* [insert_test test_name f s l exp_s exp_ls] creates a test case with name
 * [test_name] that inserts string [s] into the contents of [f] at
 * location [l]. [exp_s] is the expected string contents of [f], and
 * [exp_ls] is the expected list of line lengths in [f]. *)
let insert_test test_name orig_f s l exp_s exp_ls =
  let f = insert_text orig_f s l in
  test_name >:: (fun _ -> assert_equal (exp_s, exp_ls)
    (get_all_text f, get_line_lengths f)
    ~printer: (fun (s, ls) -> "\"" ^ s ^ "\", " ^ (int_list_printer ls))
  )

(* [ins_ch_test test_name f c l exp_s exp_ls] creates a test case with name
 * [test_name] that inserts char [c] into the contents of [f] at
 * location [l]. [exp_s] is the expected string contents of [f], and
 * [exp_ls] is the expected list of line lengths in [f]. [exp_cur]
 * is the tuple of the expected cursor index, line number, and column. *)
let ins_ch_test test_name orig_f c l exp_s exp_ls exp_cur =
  let f = let f' = move_cursor orig_f l in insert_char f' c in
  test_name >:: (fun _ -> assert_equal (exp_s, exp_ls, exp_cur)
    (get_all_text f, get_line_lengths f, 
      (get_cursor_location f, get_cursor_line_num f ,get_cursor_column f))
    ~printer: (fun (s, ls, cur) -> "\"" ^ s ^ "\", " ^ 
      (int_list_printer ls) ^ (three_tuple_to_string cur))
  )

(* [delete_test test_name f l1 l2 exp_s exp_ls] creates a test case with
 * name [test_name] that deletes contents of [f] from [l1] to [l2]. [exp_s]
 * is the expected string contents of [f], and [exp_ls] is the expected
 * list of line lengths in [f]. *)
let delete_test test_name orig_f l1 l2 exp_s exp_ls =
  let f = delete_text orig_f l1 l2 in
  test_name >:: (fun _ -> assert_equal (exp_s, exp_ls)
    (get_all_text f, get_line_lengths f)
    ~printer: (fun (s, ls) -> "\"" ^ s ^ "\", " ^ (int_list_printer ls))
  )

(* [del_ch_test test_name f l exp_s exp_ls] creates a test case with name
 * [test_name] that deletes a char in the contents of [f] at
 * location [l]. [exp_s] is the expected string contents of [f], and
 * [exp_ls] is the expected list of line lengths in [f]. [exp_cur]
 * is the tuple of the expected cursor index, line number, and column. *)
let del_ch_test test_name orig_f l exp_s exp_ls exp_cur =
  let f = let f' = move_cursor orig_f l in delete_char f' in
  test_name >:: (fun _ -> assert_equal (exp_s, exp_ls, exp_cur)
    (get_all_text f, get_line_lengths f, 
      (get_cursor_location f, get_cursor_line_num f ,get_cursor_column f))
    ~printer: (fun (s, ls, cur) -> "\"" ^ s ^ "\", " ^ 
      (int_list_printer ls) ^ (three_tuple_to_string cur))
  )

(* [is_saved_test test_name f_fun f exp] funs [f_fun f] to get a new file
 * [f'] and makes a test case checking that [is_saved f' = exp]. *)
let is_saved_test test_name f_fun f exp =
  test_name >:: (fun _ -> assert_equal exp (
    f |> f_fun |> is_saved
  ) ~printer: string_of_bool)

(* Test cases for File module. *)
let tests = [
  "read_file" >:: (fun _ -> assert_equal "test file\n"
    (open_file "testtxts/easy.txt" |> get_all_text)
  );
  "read_somelines" >:: (fun _ -> assert_equal "hello\nworld\n\n!!!\n"
    (open_file "testtxts/somelines.txt" |> get_all_text)
    ~printer: (fun x -> x)
  );
  "line_lengths" >:: (fun _ -> assert_equal [6; 6; 1; 4]
    (somelines |> get_line_lengths)
    ~printer: int_list_printer);

  (* cursor moving tests *)
  move_cursor_test "cursor0" somelines 1 (1, 0, 1);
  move_cursor_test "cursor1" somelines 5 (5, 0, 5);
  move_cursor_test "cursor2" somelines 6 (6, 1, 0);
  move_cursor_test "cursor3" somelines 16 (16, 3, 3);
  move_cursor_test "cursor4" somelines 17 (16, 3, 3);
  move_cursor_test "cursor5" somelines 0 (0, 0, 0);
  move_cursor_test "cursor6" somelines (-1) (0, 0, 0);
  move_cursor_test "cursor7" somelines_moved 12 (12, 2, 0);
  move_cursor_test "cursor8" somelines_moved 13 (13, 3, 0);
  move_cursor_test "cursor9" somelines_moved 11 (11, 1, 5);
  move_cursor_test "cursor10" somelines_moved 0 (0, 0, 0);
  move_cursor_test "cursor11" somelines_moved 5 (5, 0, 5);
  move_cursor_test "cursor12" somelines_moved 6 (6, 1, 0);
  move_cursor_test "cursor13" somelines_moved2 11 (11, 1, 5);
  move_cursor_test "cursor14" somelines_moved2 6 (6, 1, 0);

  (* cursor moves by 1 tests *)
  modify_file_test "cursor15" somelines cursor_left (0, 0, 0);
  modify_file_test "cursor16" (move_cursor somelines 5) cursor_left (4, 0, 4);
  modify_file_test "cursor17" (move_cursor somelines 6) cursor_left (5, 0, 5);
  modify_file_test "cursor18" (move_cursor somelines 13) cursor_left (12, 2, 0);
  modify_file_test "cursor19" (move_cursor somelines 16) cursor_right (16, 3, 3);
  modify_file_test "cursor20" (move_cursor somelines 14) cursor_right (15, 3, 2);
  modify_file_test "cursor21" (move_cursor somelines 5) cursor_right (6, 1, 0);
  modify_file_test "cursor22" somelines cursor_up (0, 0, 0);
  modify_file_test "cursor23" (move_cursor somelines 3) cursor_up (0, 0, 0);
  modify_file_test "cursor24" (move_cursor somelines 8) cursor_up (2, 0, 2);
  modify_file_test "cursor25" (move_cursor somelines 15) cursor_up (12, 2, 0);
  modify_file_test "cursor26" (move_cursor somelines 12) cursor_up (6, 1, 0);
  modify_file_test "cursor27" (move_cursor somelines 16) cursor_down (16, 3, 3);
  modify_file_test "cursor28" (move_cursor somelines 14) cursor_down (16, 3, 3);
  modify_file_test "cursor29" (move_cursor somelines 2) cursor_down (8, 1, 2);
  modify_file_test "cursor30" (move_cursor somelines 11) cursor_down (12, 2, 0);

  (* scrolling tests *)
  "scroll0" >:: (fun _ -> assert_equal 3
    (scroll_to somelines 3 |> get_scroll_line));
  "scroll1" >:: (fun _ -> assert_equal 0
    (scroll_to somelines (-1) |> get_scroll_line));
  "scroll2" >:: (fun _ -> assert_equal 3
    (scroll_to somelines 4 |> get_scroll_line));
  "scroll3" >:: (fun _ -> assert_equal 0
    (scroll_to somelines 0 |> get_scroll_line));

  (* substring *)
  "substr0" >:: (fun _ -> assert_equal "llo\nwo"
    (get_text somelines 2 8));
  "substr1" >:: (fun _ -> assert_equal "hello\nworld\n\n!!!\n"
    (get_text somelines 0 17) ~printer: (fun s -> "\"" ^ s ^ "\""));
  "substr2" >:: (fun _ -> assert_equal "hello\nworld\n\n!!!\n"
    (get_text somelines (-1) 18));
  "substr3" >:: (fun _ -> assert_equal "hello"
    (get_text somelines 5 0));

  (* selecting text *)
  "select0" >:: (fun _ -> assert_equal None
    (get_selected_range somelines));
  "select1" >:: (fun _ -> assert_equal (Some (3,9))
    (select_text somelines 3 9 |> get_selected_range));
  "select2" >:: (fun _ -> assert_equal (Some (0,17))
    (select_text somelines (-1) 18 |> get_selected_range));
  "select3" >:: (fun _ -> assert_equal (Some (0,5))
    (select_text somelines 5 0 |> get_selected_range));
  "select4" >:: (fun _ -> assert_equal None
    (select_text somelines 5 0 |> unselect_text |> get_selected_range));

  (* inserting text *)
  insert_test "insert0" somelines "oh, " 0
    "oh, hello\nworld\n\n!!!\n" [10; 6; 1; 4];
  insert_test "insert1" somelines "n" 2
    "henllo\nworld\n\n!!!\n" [7; 6; 1; 4];
  insert_test "insert2" somelines "o\nk" 3
    "helo\nklo\nworld\n\n!!!\n" [5; 4; 6; 1; 4];
  insert_test "insert3" somelines "yo" (-1)
    "yohello\nworld\n\n!!!\n" [8; 6; 1; 4];
  insert_test "insert4" somelines "yo" 17
    "hello\nworld\n\n!!!\nyo\n" [6; 6; 1; 4; 3];
  insert_test "insert5" somelines "ok\n" 20
    "hello\nworld\n\n!!!\nok\n" [6; 6; 1; 4; 3];

  (* inserting char *)
  ins_ch_test "insch0" somelines 'a' 0
    "ahello\nworld\n\n!!!\n" [7; 6; 1; 4] (1, 0, 1);
  ins_ch_test "insch1" somelines 'o' 17
    "hello\nworld\n\n!!!o\n" [6; 6; 1; 5] (17, 3, 4);
  ins_ch_test "insch2" (delete_text somelines 16 17) 'o' 16
    "hello\nworld\n\n!!!o\n" [6; 6; 1; 5] (17, 3, 4);
  ins_ch_test "insch3" somelines ' ' 8
    "hello\nwo rld\n\n!!!\n" [6; 7; 1; 4] (9, 1, 3);
  ins_ch_test "insch4" somelines '\n' 8
    "hello\nwo\nrld\n\n!!!\n" [6; 3; 4; 1; 4] (9, 2, 0);
  ins_ch_test "insch5" somelines '\n' 2
    "he\nllo\nworld\n\n!!!\n" [3; 4; 6; 1; 4] (3, 1, 0);
  ins_ch_test "insch6" somelines '\n' 16
    "hello\nworld\n\n!!!\n\n" [6; 6; 1; 4; 1] (17, 4, 0);
  ins_ch_test "insch7" somelines '\n' 14
    "hello\nworld\n\n!\n!!\n" [6; 6; 1; 2; 3] (15, 4, 0);

  (* deleting text *)
  delete_test "delete0" somelines 0 3
    "lo\nworld\n\n!!!\n" [3; 6; 1; 4];
  delete_test "delete1" somelines 4 7
    "hellorld\n\n!!!\n" [9; 1; 4];
  delete_test "delete2" somelines 12 6
    "hello\n\n!!!\n" [6; 1; 4];
  delete_test "delete3" somelines 0 17 "\n" [1];
  delete_test "delete4" somelines (-1) 18 "\n" [1];
  delete_test "delete5" somelines 0 16 "\n" [1];
  delete_test "delete6" somelines 15 17 
    "hello\nworld\n\n!!\n" [6; 6; 1; 3];

  (* deleting char *)
  del_ch_test "delch0" somelines 0
    "hello\nworld\n\n!!!\n" [6; 6; 1; 4] (0, 0, 0);
  del_ch_test "delch1" somelines 3
    "helo\nworld\n\n!!!\n" [5; 6; 1; 4] (2, 0, 2);
  del_ch_test "delch2" somelines 7
    "hello\norld\n\n!!!\n" [6; 5; 1; 4] (6, 1, 0);
  del_ch_test "delch3" somelines 16
    "hello\nworld\n\n!!\n" [6; 6; 1; 3] (15, 3, 2);
  del_ch_test "delch4" somelines 17
    "hello\nworld\n\n!!\n" [6; 6; 1; 3] (15, 3, 2);
  del_ch_test "delch5" somelines (-1)
    "hello\nworld\n\n!!!\n" [6; 6; 1; 4] (0, 0, 0);
  del_ch_test "delch6" somelines 6
    "helloworld\n\n!!!\n" [11; 1; 4] (5, 0, 5);
  del_ch_test "delch7" somelines 12
    "hello\nworld\n!!!\n" [6; 6; 4] (11, 1, 5);
  del_ch_test "delch8" somelines 13
    "hello\nworld\n!!!\n" [6; 6; 4] (12, 2, 0);

  (* saving a file *)
  "save" >:: (fun _ -> assert_equal "abcde\n" (
    somelines
    |> fun f -> delete_text f 0 17
    |> fun f -> insert_text f "abcde" 0
    |> fun f -> save_file f "testtxts/temp.txt"
    |> fun f -> ();
    open_file "testtxts/temp.txt" |> get_all_text
  ) ~printer: (fun s -> s));

  (* tests for setting and getting the search term of a file *)
  "find0" >:: (fun _ -> assert_equal (Some "hello")
    (get_search_term (find somelines ("hello"))));
  "find1" >:: (fun _ -> assert_equal (Some " ")
    (get_search_term (find somelines " ")));
  "find2" >:: (fun _ -> assert_equal None
    (get_search_term (find somelines "")));
  "find3" >:: (fun _ -> assert_equal None
    (get_search_term somelines));

  (* tests for selecting the search term of a file *)
  "sel_search0" >:: (fun _ -> assert_equal (Some (0,1))
    ((find somelines "h") |> select_search_term |> get_selected_range));
  (* loop back to start at end of file *)
  "sel_search1" >:: (fun _ -> assert_equal (Some (0,1))
    ((find somelines "h") |> select_search_term |> select_search_term |> get_selected_range));
  (* term not found *)
  "sel_search2" >:: (fun _ -> assert_equal None
    ((find somelines "Hello") |> select_search_term |> get_selected_range));
  (* first location *)
  "sel_search3" >:: (fun _ -> assert_equal (Some (2,3))
    ((find somelines "l") |> select_search_term |> get_selected_range));
  (* second location *)
  "sel_search4" >:: (fun _ -> assert_equal (Some (3,4))
    ((find somelines "l") |> select_search_term |> select_search_term |> get_selected_range));
  (* third location *)
  "sel_search5" >:: (fun _ -> assert_equal (Some (9,10))
    ((find somelines "l") |> select_search_term |> select_search_term |> select_search_term |> get_selected_range));

  (* tests for removing the search term of a file *)
  "rem_find0" >:: (fun _ -> assert_equal None
    ((find somelines "hello") |> remove_search_term |> get_search_term));
  "rem_find1" >:: (fun _ -> assert_equal None
    ((find somelines " ") |> remove_search_term |> get_search_term));

  (* tests for setting, getting, and removing the replace term of a file *)
  "rep0" >:: (fun _ -> assert_equal None
    (somelines |> get_replace_term));
  "rep1" >:: (fun _ -> assert_equal (Some "H")
    ((set_replace_term somelines "H") |> get_replace_term));
  "rep2" >:: (fun _ -> assert_equal None
    ((set_replace_term somelines "H") |> remove_replace_term |> get_replace_term));
  "rep3" >:: (fun _ -> assert_equal (Some "")
    ((set_replace_term somelines "") |> get_replace_term));

  (* tests for replacing the next search term *)
  "rep_next0" >:: (fun _ -> assert_equal "Hello\nworld\n\n!!!\n"
    ((set_replace_term (find somelines "h") "H") |> replace_next |> get_all_text));
  "rep_next5" >:: (fun _ -> assert_equal (Some (0,1))
    ((set_replace_term (find somelines "h") "H") |> replace_next |> get_selected_range));
  "rep_next1" >:: (fun _ -> assert_equal "Hello\nHorld\n\n!!!\n"
    ((find ((set_replace_term (find somelines "h") "H") |> replace_next) "w") |> replace_next |> get_all_text));
  "rep_next2" >:: (fun _ -> assert_equal "helloworld!!!\n"
    ((set_replace_term (find somelines "\n") "") |> replace_next |> replace_next |> replace_next |> replace_next |> get_all_text));
  "rep_next3" >:: (fun _ -> assert_equal "hello\nworld\n\n!!!\n"
    ((set_replace_term (find somelines "") "H") |> replace_next |> get_all_text));
  "rep_next4" >:: (fun _ -> assert_equal "hello\nworld\n\n!!!\n"
<<<<<<< HEAD
                      ((find somelines "h") |> replace_next |> get_all_text));

  (* tests for replace all *)
  "rep_all0" >:: (fun _ -> assert_equal "Hello\nworld\n\n!!!\n"
    ((set_replace_term (find somelines "h") "H") |> replace_all |> get_all_text));
  "rep_all1" >:: (fun _ -> assert_equal "heLLo\nworLd\n\n!!!\n"
    ((set_replace_term (find somelines "l") "L") |> replace_all |> get_all_text));
  "rep_all1" >:: (fun _ -> assert_equal "helloworld!!!"
    ((set_replace_term (find somelines "\n") "") |> replace_all |> get_all_text));
  "rep_all1" >:: (fun _ -> assert_equal "hello\nworld\n\n!!!\n"
    ((set_replace_term (find somelines "H") "h") |> replace_all |> get_all_text));
=======
    ((find somelines "h") |> replace_next |> get_all_text));

  (* saving a file *)
  "save" >:: (fun _ -> assert_equal "abcde\n" (
    somelines
    |> fun f -> delete_text f 0 17
    |> fun f -> insert_text f "abcde" 0
    |> fun f -> save_file f "testtxts/temp.txt"
    |> fun f -> ();
    open_file "testtxts/temp.txt" |> get_all_text
  ) ~printer: (fun s -> s));

  (* is_saved *)
  "issaved0" >:: (fun _ -> assert_equal true (
    somelines
    |> fun f -> delete_text f 0 17
    |> fun f -> insert_text f "abcde" 0
    |> fun f -> save_file f "testtxts/temp.txt"
    |> is_saved
  ) ~printer: string_of_bool);
  is_saved_test "issaved1" (fun f -> delete_text f 0 17) somelines false;
  is_saved_test "issaved2" (fun f -> insert_text f "abcde" 0) somelines false;
  is_saved_test "issaved3" (fun f -> insert_char f 'a') somelines false;
  is_saved_test "issaved4" delete_char somelines true;
  is_saved_test "issaved5" (fun f -> move_cursor f 4 |> delete_char) 
    somelines false;
>>>>>>> 8095a67c
]<|MERGE_RESOLUTION|>--- conflicted
+++ resolved
@@ -57,9 +57,9 @@
 let ins_ch_test test_name orig_f c l exp_s exp_ls exp_cur =
   let f = let f' = move_cursor orig_f l in insert_char f' c in
   test_name >:: (fun _ -> assert_equal (exp_s, exp_ls, exp_cur)
-    (get_all_text f, get_line_lengths f, 
+    (get_all_text f, get_line_lengths f,
       (get_cursor_location f, get_cursor_line_num f ,get_cursor_column f))
-    ~printer: (fun (s, ls, cur) -> "\"" ^ s ^ "\", " ^ 
+    ~printer: (fun (s, ls, cur) -> "\"" ^ s ^ "\", " ^
       (int_list_printer ls) ^ (three_tuple_to_string cur))
   )
 
@@ -82,9 +82,9 @@
 let del_ch_test test_name orig_f l exp_s exp_ls exp_cur =
   let f = let f' = move_cursor orig_f l in delete_char f' in
   test_name >:: (fun _ -> assert_equal (exp_s, exp_ls, exp_cur)
-    (get_all_text f, get_line_lengths f, 
+    (get_all_text f, get_line_lengths f,
       (get_cursor_location f, get_cursor_line_num f ,get_cursor_column f))
-    ~printer: (fun (s, ls, cur) -> "\"" ^ s ^ "\", " ^ 
+    ~printer: (fun (s, ls, cur) -> "\"" ^ s ^ "\", " ^
       (int_list_printer ls) ^ (three_tuple_to_string cur))
   )
 
@@ -217,7 +217,7 @@
   delete_test "delete3" somelines 0 17 "\n" [1];
   delete_test "delete4" somelines (-1) 18 "\n" [1];
   delete_test "delete5" somelines 0 16 "\n" [1];
-  delete_test "delete6" somelines 15 17 
+  delete_test "delete6" somelines 15 17
     "hello\nworld\n\n!!\n" [6; 6; 1; 3];
 
   (* deleting char *)
@@ -302,25 +302,23 @@
     ((set_replace_term (find somelines "h") "H") |> replace_next |> get_selected_range));
   "rep_next1" >:: (fun _ -> assert_equal "Hello\nHorld\n\n!!!\n"
     ((find ((set_replace_term (find somelines "h") "H") |> replace_next) "w") |> replace_next |> get_all_text));
-  "rep_next2" >:: (fun _ -> assert_equal "helloworld!!!\n"
+  "rep_next2" >:: (fun _ -> assert_equal "hello\nworld\n\n!!!\n"
     ((set_replace_term (find somelines "\n") "") |> replace_next |> replace_next |> replace_next |> replace_next |> get_all_text));
   "rep_next3" >:: (fun _ -> assert_equal "hello\nworld\n\n!!!\n"
     ((set_replace_term (find somelines "") "H") |> replace_next |> get_all_text));
   "rep_next4" >:: (fun _ -> assert_equal "hello\nworld\n\n!!!\n"
-<<<<<<< HEAD
                       ((find somelines "h") |> replace_next |> get_all_text));
 
   (* tests for replace all *)
-  "rep_all0" >:: (fun _ -> assert_equal "Hello\nworld\n\n!!!\n"
+   "rep_all0" >:: (fun _ -> assert_equal "Hello\nworld\n\n!!!\n"
     ((set_replace_term (find somelines "h") "H") |> replace_all |> get_all_text));
   "rep_all1" >:: (fun _ -> assert_equal "heLLo\nworLd\n\n!!!\n"
     ((set_replace_term (find somelines "l") "L") |> replace_all |> get_all_text));
-  "rep_all1" >:: (fun _ -> assert_equal "helloworld!!!"
+  "rep_all2" >:: (fun _ -> assert_equal "hello\nworld\n\n!!!\n"
     ((set_replace_term (find somelines "\n") "") |> replace_all |> get_all_text));
-  "rep_all1" >:: (fun _ -> assert_equal "hello\nworld\n\n!!!\n"
+
+  "rep_all3" >:: (fun _ -> assert_equal "hello\nworld\n\n!!!\n"
     ((set_replace_term (find somelines "H") "h") |> replace_all |> get_all_text));
-=======
-    ((find somelines "h") |> replace_next |> get_all_text));
 
   (* saving a file *)
   "save" >:: (fun _ -> assert_equal "abcde\n" (
@@ -344,7 +342,7 @@
   is_saved_test "issaved2" (fun f -> insert_text f "abcde" 0) somelines false;
   is_saved_test "issaved3" (fun f -> insert_char f 'a') somelines false;
   is_saved_test "issaved4" delete_char somelines true;
-  is_saved_test "issaved5" (fun f -> move_cursor f 4 |> delete_char) 
+  is_saved_test "issaved5" (fun f -> move_cursor f 4 |> delete_char)
     somelines false;
->>>>>>> 8095a67c
+
 ]