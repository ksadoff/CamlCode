open OUnit2
open File

let int_list_printer l = List.fold_left
  (fun acc x -> acc ^ (string_of_int x) ^ "; ") "" l
  |> fun s -> "[" ^ s ^ "]"

let somelines = File.open_file "testtxts/somelines.txt"
let somelines_moved = move_cursor somelines 12
let somelines_moved2 = move_cursor somelines 8

(* [move_cursor_test test_name f l exp] returns a test case where
 * the cursor in file [f] is moved to index [l]. [exp] is
 * the expected (index, line num, column) tuple. [test_name] is
 * name of the test, used by OUnit. *)
let move_cursor_test test_name orig_f l exp =
  let f = orig_f |> fun f' -> move_cursor f' l in
  test_name >:: (fun _ -> assert_equal exp
    (get_cursor_location f,
    get_cursor_line_num f,
    get_cursor_column f)
    ~printer: (fun (i,l,c) -> "(" ^ (string_of_int i) ^ ", " ^
      (string_of_int l) ^ ", " ^
      (string_of_int c) ^ ")")
  )

(* [modify_file_test test_name f ffun exp] returns a test case where
 * [f] is acted on by [ffun]. [exp] is the expected (index, line num,
 * column) tuple. [test_name] is name of the test, used by OUnit. *)
let modify_file_test test_name orig_f ffun exp =
  let f = ffun orig_f in
  test_name >:: (fun _ -> assert_equal exp
    (get_cursor_location f,
    get_cursor_line_num f,
    get_cursor_column f)
    ~printer: (fun (i,l,c) -> "(" ^ (string_of_int i) ^ ", " ^
      (string_of_int l) ^ ", " ^
      (string_of_int c) ^ ")")
  )

(* [insert_test test_name f s l exp_s exp_ls] creates a test case with name
 * [test_name] that inserts string [s] into the contents of [f] at
 * location [l]. [exp_s] is the expected string contents of [f], and
 * [exp_ls] is the expected list of line lengths in [f]. *)
let insert_test test_name orig_f s l exp_s exp_ls =
  let f = insert_text orig_f s l in
  test_name >:: (fun _ -> assert_equal (exp_s, exp_ls)
    (get_all_text f, get_line_lengths f)
    ~printer: (fun (s, ls) -> "\"" ^ s ^ "\", " ^ (int_list_printer ls))
  )

(* [delete_test test_name f l1 l2 exp_s exp_ls] creates a test case with
 * name [test_name] that deletes contents of [f] from [l1] to [l2]. [exp_s]
 * is the expected string contents of [f], and [exp_ls] is the expected
 * list of line lengths in [f]. *)
 let delete_test test_name orig_f l1 l2 exp_s exp_ls =
  let f = delete_text orig_f l1 l2 in
  test_name >:: (fun _ -> assert_equal (exp_s, exp_ls)
    (get_all_text f, get_line_lengths f)
    ~printer: (fun (s, ls) -> "\"" ^ s ^ "\", " ^ (int_list_printer ls))
  )

(* Test cases for File module. *)
let tests = [
  "read_file" >:: (fun _ -> assert_equal "test file\n"
    (open_file "testtxts/easy.txt" |> get_all_text)
  );
  "read_somelines" >:: (fun _ -> assert_equal "hello\nworld\n\n!!!\n"
    (open_file "testtxts/somelines.txt" |> get_all_text)
    ~printer: (fun x -> x)
  );
  "line_lengths" >:: (fun _ -> assert_equal [6; 6; 1; 4]
    (somelines |> get_line_lengths)
    ~printer: int_list_printer);

  (* cursor moving tests *)
  move_cursor_test "cursor0" somelines 1 (1, 0, 1);
  move_cursor_test "cursor1" somelines 5 (5, 0, 5);
  move_cursor_test "cursor2" somelines 6 (6, 1, 0);
  move_cursor_test "cursor3" somelines 16 (16, 3, 3);
  move_cursor_test "cursor4" somelines 17 (16, 3, 3);
  move_cursor_test "cursor5" somelines 0 (0, 0, 0);
  move_cursor_test "cursor6" somelines (-1) (0, 0, 0);
  move_cursor_test "cursor7" somelines_moved 12 (12, 2, 0);
  move_cursor_test "cursor8" somelines_moved 13 (13, 3, 0);
  move_cursor_test "cursor9" somelines_moved 11 (11, 1, 5);
  move_cursor_test "cursor10" somelines_moved 0 (0, 0, 0);
  move_cursor_test "cursor11" somelines_moved 5 (5, 0, 5);
  move_cursor_test "cursor12" somelines_moved 6 (6, 1, 0);
  move_cursor_test "cursor13" somelines_moved2 11 (11, 1, 5);
  move_cursor_test "cursor14" somelines_moved2 6 (6, 1, 0);

  (* cursor moves by 1 tests *)
  modify_file_test "cursor15" somelines cursor_left (0, 0, 0);
  modify_file_test "cursor16" (move_cursor somelines 5) cursor_left (4, 0, 4);
  modify_file_test "cursor17" (move_cursor somelines 6) cursor_left (5, 0, 5);
  modify_file_test "cursor18" (move_cursor somelines 13) cursor_left (12, 2, 0);
  modify_file_test "cursor19" (move_cursor somelines 16) cursor_right (16, 3, 3);
  modify_file_test "cursor20" (move_cursor somelines 14) cursor_right (15, 3, 2);
  modify_file_test "cursor21" (move_cursor somelines 5) cursor_right (6, 1, 0);
  modify_file_test "cursor22" somelines cursor_up (0, 0, 0);
  modify_file_test "cursor23" (move_cursor somelines 3) cursor_up (0, 0, 0);
  modify_file_test "cursor24" (move_cursor somelines 8) cursor_up (2, 0, 2);
  modify_file_test "cursor25" (move_cursor somelines 15) cursor_up (12, 2, 0);
  modify_file_test "cursor26" (move_cursor somelines 12) cursor_up (6, 1, 0);
  modify_file_test "cursor27" (move_cursor somelines 16) cursor_down (16, 3, 3);
  modify_file_test "cursor28" (move_cursor somelines 14) cursor_down (16, 3, 3);
  modify_file_test "cursor29" (move_cursor somelines 2) cursor_down (8, 1, 2);
  modify_file_test "cursor30" (move_cursor somelines 11) cursor_down (12, 2, 0);

  (* scrolling tests *)
  "scroll0" >:: (fun _ -> assert_equal 3
    (scroll_to somelines 3 |> get_scroll_line));
  "scroll1" >:: (fun _ -> assert_equal 0
    (scroll_to somelines (-1) |> get_scroll_line));
  "scroll2" >:: (fun _ -> assert_equal 3
    (scroll_to somelines 4 |> get_scroll_line));
  "scroll3" >:: (fun _ -> assert_equal 0
    (scroll_to somelines 0 |> get_scroll_line));

  (* substring *)
  "substr0" >:: (fun _ -> assert_equal "llo\nwo"
    (get_text somelines 2 8));
  "substr1" >:: (fun _ -> assert_equal "hello\nworld\n\n!!!\n"
    (get_text somelines 0 17) ~printer: (fun s -> "\"" ^ s ^ "\""));
  "substr2" >:: (fun _ -> assert_equal "hello\nworld\n\n!!!\n"
    (get_text somelines (-1) 18));
  "substr3" >:: (fun _ -> assert_equal "hello"
    (get_text somelines 5 0));

  (* selecting text *)
  "select0" >:: (fun _ -> assert_equal None
    (get_selected_range somelines));
  "select1" >:: (fun _ -> assert_equal (Some (3,9))
    (select_text somelines 3 9 |> get_selected_range));
  "select2" >:: (fun _ -> assert_equal (Some (0,17))
    (select_text somelines (-1) 18 |> get_selected_range));
  "select3" >:: (fun _ -> assert_equal (Some (0,5))
    (select_text somelines 5 0 |> get_selected_range));
  "select4" >:: (fun _ -> assert_equal None
    (select_text somelines 5 0 |> unselect_text |> get_selected_range));

  (* inserting text *)
  insert_test "insert0" somelines "oh, " 0
    "oh, hello\nworld\n\n!!!\n" [10; 6; 1; 4];
  insert_test "insert1" somelines "n" 2
    "henllo\nworld\n\n!!!\n" [7; 6; 1; 4];
  insert_test "insert2" somelines "o\nk" 3
    "helo\nklo\nworld\n\n!!!\n" [5; 4; 6; 1; 4];
  insert_test "insert3" somelines "yo" (-1)
    "yohello\nworld\n\n!!!\n" [8; 6; 1; 4];
  insert_test "insert4" somelines "yo" 17
    "hello\nworld\n\n!!!\nyo" [6; 6; 1; 4; 2];
  insert_test "insert5" somelines "ok\n" 20
    "hello\nworld\n\n!!!\nok\n" [6; 6; 1; 4; 3];

  (* deleting text *)
  delete_test "delete0" somelines 0 3
    "lo\nworld\n\n!!!\n" [3; 6; 1; 4];
  delete_test "delete1" somelines 4 7
    "hellorld\n\n!!!\n" [9; 1; 4];
  delete_test "delete2" somelines 12 6
    "hello\n\n!!!\n" [6; 1; 4];
  delete_test "delete3" somelines 0 17 "" [];
  delete_test "delete4" somelines (-1) 18 "" [];
  delete_test "delete5" somelines 0 16 "\n" [1];

<<<<<<< HEAD
=======
  (* saving a file *)
  "save" >:: (fun _ -> assert_equal "abcde\n" (
    somelines
    |> fun f -> delete_text f 0 17
    |> fun f -> insert_text f "abcde" 0
    |> fun f -> save_file f "testtxts/temp.txt";
    open_file "testtxts/temp.txt" |> get_all_text
  ) ~printer: (fun s -> s));

>>>>>>> 38036035
  (* tests for setting and getting the search term of a file *)
  "find0" >:: (fun _ -> assert_equal (Some "hello")
    (get_search_term (find somelines ("hello"))));
  "find1" >:: (fun _ -> assert_equal (Some " ")
    (get_search_term (find somelines " ")));
  "find2" >:: (fun _ -> assert_equal None
    (get_search_term (find somelines "")));
  "find3" >:: (fun _ -> assert_equal None
    (get_search_term somelines));

<<<<<<< HEAD

=======
>>>>>>> 38036035
  (* tests for selecting the search term of a file *)
  "sel_search0" >:: (fun _ -> assert_equal (Some (0,1))
    ((find somelines "h") |> select_search_term |> get_selected_range));
  (* loop back to start at end of file *)
  "sel_search1" >:: (fun _ -> assert_equal (Some (0,1))
    ((find somelines "h") |> select_search_term |> select_search_term |> get_selected_range));
  (* term not found *)
  "sel_search2" >:: (fun _ -> assert_equal None
    ((find somelines "Hello") |> select_search_term |> get_selected_range));
  (* first location *)
  "sel_search3" >:: (fun _ -> assert_equal (Some (2,3))
    ((find somelines "l") |> select_search_term |> get_selected_range));
  (* second location *)
  "sel_search4" >:: (fun _ -> assert_equal (Some (3,4))
    ((find somelines "l") |> select_search_term |> select_search_term |> get_selected_range));
  (* third location *)
  "sel_search5" >:: (fun _ -> assert_equal (Some (9,10))
    ((find somelines "l") |> select_search_term |> select_search_term |> select_search_term |> get_selected_range));

  (* tests for removing the search term of a file *)
  "rem_find0" >:: (fun _ -> assert_equal None
    ((find somelines "hello") |> remove_search_term |> get_search_term));
  "rem_find1" >:: (fun _ -> assert_equal None
    ((find somelines " ") |> remove_search_term |> get_search_term));

  (* tests for setting, getting, and removing the replace term of a file *)
  "rep0" >:: (fun _ -> assert_equal None
    (somelines |> get_replace_term));
  "rep1" >:: (fun _ -> assert_equal (Some "H")
    ((set_replace_term somelines "H") |> get_replace_term));
  "rep2" >:: (fun _ -> assert_equal None
    ((set_replace_term somelines "H") |> remove_replace_term |> get_replace_term));
  "rep3" >:: (fun _ -> assert_equal (Some "")
    ((set_replace_term somelines "") |> get_replace_term));

  (* tests for replacing the next search term *)
  "rep_next0" >:: (fun _ -> assert_equal "Hello\nworld\n\n!!!\n"
    ((set_replace_term (find somelines "h") "H") |> replace_next |> get_all_text));
  "rep_next5" >:: (fun _ -> assert_equal (Some (0,1))
    ((set_replace_term (find somelines "h") "H") |> replace_next |> get_selected_range));
  "rep_next1" >:: (fun _ -> assert_equal "Hello\nHorld\n\n!!!\n"
    ((find ((set_replace_term (find somelines "h") "H") |> replace_next) "w") |> replace_next |> get_all_text));
  "rep_next2" >:: (fun _ -> assert_equal "helloworld!!!"
    ((set_replace_term (find somelines "\n") "") |> replace_next |> replace_next |> replace_next |> replace_next |> get_all_text));
  "rep_next3" >:: (fun _ -> assert_equal "hello\nworld\n\n!!!\n"
    ((set_replace_term (find somelines "") "H") |> replace_next |> get_all_text));
  "rep_next4" >:: (fun _ -> assert_equal "hello\nworld\n\n!!!\n"
    ((find somelines "h") |> replace_next |> get_all_text));
<<<<<<< HEAD
]
  (* saving a file *)
  "save" >:: (fun _ -> assert_equal "abcde\n" (
    somelines
    |> fun f -> delete_text f 0 17
    |> fun f -> insert_text f "abcde" 0
    |> fun f -> save_file f "testtxts/temp.txt";
    open_file "testtxts/temp.txt" |> get_all_text
  ) ~printer: (fun s -> s));
=======
>>>>>>> 38036035
]<|MERGE_RESOLUTION|>--- conflicted
+++ resolved
@@ -165,8 +165,6 @@
   delete_test "delete4" somelines (-1) 18 "" [];
   delete_test "delete5" somelines 0 16 "\n" [1];
 
-<<<<<<< HEAD
-=======
   (* saving a file *)
   "save" >:: (fun _ -> assert_equal "abcde\n" (
     somelines
@@ -176,7 +174,6 @@
     open_file "testtxts/temp.txt" |> get_all_text
   ) ~printer: (fun s -> s));
 
->>>>>>> 38036035
   (* tests for setting and getting the search term of a file *)
   "find0" >:: (fun _ -> assert_equal (Some "hello")
     (get_search_term (find somelines ("hello"))));
@@ -187,10 +184,7 @@
   "find3" >:: (fun _ -> assert_equal None
     (get_search_term somelines));
 
-<<<<<<< HEAD
-
-=======
->>>>>>> 38036035
+
   (* tests for selecting the search term of a file *)
   "sel_search0" >:: (fun _ -> assert_equal (Some (0,1))
     ((find somelines "h") |> select_search_term |> get_selected_range));
@@ -239,8 +233,7 @@
     ((set_replace_term (find somelines "") "H") |> replace_next |> get_all_text));
   "rep_next4" >:: (fun _ -> assert_equal "hello\nworld\n\n!!!\n"
     ((find somelines "h") |> replace_next |> get_all_text));
-<<<<<<< HEAD
-]
+
   (* saving a file *)
   "save" >:: (fun _ -> assert_equal "abcde\n" (
     somelines
@@ -249,6 +242,4 @@
     |> fun f -> save_file f "testtxts/temp.txt";
     open_file "testtxts/temp.txt" |> get_all_text
   ) ~printer: (fun s -> s));
-=======
->>>>>>> 38036035
 ]