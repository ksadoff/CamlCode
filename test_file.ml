--- conflicted
+++ resolved
@@ -165,7 +165,6 @@
   delete_test "delete4" somelines (-1) 18 "" [];
   delete_test "delete5" somelines 0 16 "\n" [1];
 
-<<<<<<< HEAD
   (* saving a file *)
   "save" >:: (fun _ -> assert_equal "abcde\n" (
     somelines
@@ -174,7 +173,7 @@
     |> fun f -> save_file f "testtxts/temp.txt";
     open_file "testtxts/temp.txt" |> get_all_text
   ) ~printer: (fun s -> s));
-=======
+
   (* tests for setting and getting the search term of a file *)
   "find0" >:: (fun _ -> assert_equal "hello"
     (get_search_term (find somelines "hello")));
@@ -184,7 +183,6 @@
     (get_search_term (find somelines "")));
   "find3" >:: (fun _ -> assert_equal ""
     (get_search_term somelines));
-
 
   (* tests for selecting the search term of a file *)
   "sel_search0" >:: (fun _ -> assert_equal (Some (0,1))
@@ -204,5 +202,4 @@
   (* third location *)
   "sel_search5" >:: (fun _ -> assert_equal (Some (9,10))
     ((find somelines "l") |> select_search_term |> select_search_term |> select_search_term |> get_selected_range));
->>>>>>> 8ec0ecf3
 ]