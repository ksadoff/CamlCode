--- conflicted
+++ resolved
@@ -4,7 +4,7 @@
 (* open Location *)
 open Color
 open File
-open Zed_edit
+(* open Zed_edit *)
 open Rope
 
 (* Represents the area where user is typing, i.e. in a file or
@@ -25,7 +25,7 @@
 type state = {
   (* associative list mapping file name to file *)
   files: (string * File.file) list;
-  (* associative list mapping file name to file, used for determining which 
+  (* associative list mapping file name to file, used for determining which
    files will appear for split screen *)
   screens: string list;
   (* currently open file *)
@@ -61,9 +61,9 @@
   | _ -> raise (Invalid_argument "no file selected")
 
 (* [fmap_st_f f_fun st] takes a function [f_fun : file -> file],
- * executes it on the currently selected file in [st] to get [f'], 
+ * executes it on the currently selected file in [st] to get [f'],
  * and returns a new state with [f'] replacing [f]. *)
-let fmap_st_f f_fun st = 
+let fmap_st_f f_fun st =
   let f' = file_to_state_fun f_fun st in
   let s = File.get_name f' in
   { st with files = (s, f') :: (List.remove_assoc s st.files) }
@@ -165,7 +165,7 @@
   match (get_selected_range curr) with
   | None -> st
   | Some (loc1, loc2) ->
-    let new_clipboard = sub (File.get_file_contents curr) loc1 loc2 in
+    let new_clipboard = sub (File.get_contents curr) loc1 loc2 in
   {st with clipboard = new_clipboard}
 
 
@@ -174,12 +174,12 @@
 let paste st =
   let curr = get_current_file st in
   let paste_text = to_string st.clipboard in
-  let rope_before = sub (File.get_file_contents curr) 0 (File.get_cursor_location curr) in
-  let rope_after =  sub (File.get_file_contents curr) (File.get_cursor_location curr)
+  let rope_before = sub (File.get_contents curr) 0 (File.get_cursor_location curr) in
+  let rope_after =  sub (File.get_contents curr) (File.get_cursor_location curr)
       (File.cont_length curr) in
   let new_rope = st.clipboard in
   let new_rope' = concat2 rope_before new_rope |> concat2 rope_after in
-  let new_contents = File.set_file_contents curr new_rope' in
+  let new_contents = File.set_contents curr new_rope' in
   {st with current_file = Fname (File.get_name new_contents)}
 
 
@@ -206,11 +206,11 @@
 (* [cursor_left st] moves the cursor left on the currently selected
  * file in [st]. *)
 let cursor_left = fmap_st_f File.cursor_left
- 
+
 (* [cursor_right st] moves the cursor right on the currently selected
  * file in [st]. *)
 let cursor_right = fmap_st_f File.cursor_right
- 
+
 (* [cursor_up st] moves the cursor up on the currently selected file
  * in [st]. *)
 let cursor_up = fmap_st_f File.cursor_up
@@ -236,7 +236,7 @@
 let get_all_text = file_to_state_fun File.get_all_text
 
 (* [select_text st l1 l2] selects text from [l1] to [l2] in the currently
- * selected file in [st]. This function forces [l1] and [l2] to be in order 
+ * selected file in [st]. This function forces [l1] and [l2] to be in order
  * and in bounds. *)
 let select_text st l1 l2 = fmap_st_f (fun f -> File.select_text f l1 l2) st
 
@@ -269,15 +269,13 @@
 
 (* [color_text st lst] returns a copy of [st] with the open file now
  * having the color mappings of [lst] *)
-let color_text st lst = {st with current_file = Some (File.color_text (st.current_file |> extract) lst)}
-
-<<<<<<< HEAD
-(* [get_coloring st] gets the coloring scheme of the currently
-=======
-(* [get_coloring st] gets the color mapping of the currently 
->>>>>>> 2699bf06
+let color_text st lst = (*{st with current_file = Some (File.color_text (st.current_file |> extract) lst)}*)
+  failwith "Unimplemented"
+
+(* [get_coloring st] gets the color mapping of the currently
  * open file in [st]. *)
-let get_coloring st = File.get_coloring (st.current_file |> extract)
+let get_coloring st = (*File.get_coloring (st.current_file |> extract)*)
+  failwith "Unimplemented"
 
 (* [get_search_term st] gets the current search term in [st]. *)
 let get_search_term st = failwith "Unimplemented"
