--- conflicted
+++ resolved
@@ -47,7 +47,7 @@
   down_cmds : string list;
 }
 
-<<<<<<< HEAD
+
 let max_cmds = 50
 
 (* [rem_tail lst] returns a copy of [lst] with the last element removed *)
@@ -89,7 +89,7 @@
 (* [cycle_down st] returns a copy of [st] with the command input set to the next
  * command in the stack of things popped from the previously used commands*)
 let cycle_down st =
-  match st.up_cmds with
+  match st.down_cmds with
   | [] -> st
   | h::t -> { st with
               command_in = Some h;
@@ -106,12 +106,9 @@
             down_cmds = [];
   }
 
-(* [extract file_opt] takes in an 'a option and returns the 'a. *)
-=======
-(* [extract file_opt] takes in an 'a option and returns the 'a. Only to be 
+(* [extract file_opt] takes in an 'a option and returns the 'a. Only to be
  * used on files we know exist.
  *)
->>>>>>> b3b781c0
 let extract file_opt =
   match file_opt with
   | Fname f -> f
@@ -126,13 +123,13 @@
   | _ -> raise (Invalid_argument "no file selected")
 
 
-(* [find_index lst x acc] Given an element and a list and an accumulator, this 
- * function returns the index of that element in the first occurrance of the 
- * element in the list. This function should only be called on lists where we 
+(* [find_index lst x acc] Given an element and a list and an accumulator, this
+ * function returns the index of that element in the first occurrance of the
+ * element in the list. This function should only be called on lists where we
  * know the element we are looking for exists.
  *)
- let rec find_index lst x acc = 
-  match lst with 
+ let rec find_index lst x acc =
+  match lst with
   |[] -> failwith "Unused - find_index"
   |h::t -> if h = x then acc else find_index t x (acc+1)
 
@@ -217,38 +214,38 @@
   | Fname s -> s
   | _ -> raise (Invalid_argument "no file selected")
 
-  (* [tab_right st] takes in a state and returns a state with the current file 
- * being replaced with the file that appears next in the list of open files. 
- * If the current file is the last file in the list, 
+  (* [tab_right st] takes in a state and returns a state with the current file
+ * being replaced with the file that appears next in the list of open files.
+ * If the current file is the last file in the list,
  * then it will return the current file. *)
- let tab_right st = 
+ let tab_right st =
   let file_names = List.map (fun x -> fst x) st.files in
-  let curr_fname = st.current_file |> extract in 
+  let curr_fname = st.current_file |> extract in
   let right_file_index = (find_index file_names curr_fname 0) + 1 in
-  if (right_file_index >= List.length file_names) 
-  then st 
+  if (right_file_index >= List.length file_names)
+  then st
   else {st with current_file = Fname (List.nth file_names right_file_index)}
 
-(* [tab_left st] takes in a state and returns a state with the current file 
- * being replaced with the file that appears previous in the list of open files. 
- * If the current file is the first file in the list, 
+(* [tab_left st] takes in a state and returns a state with the current file
+ * being replaced with the file that appears previous in the list of open files.
+ * If the current file is the first file in the list,
  * then it will return the current file. *)
- let tab_left st = 
+ let tab_left st =
   let file_names = List.map (fun x -> fst x) st.files in
-  let curr_fname = st.current_file |> extract in 
+  let curr_fname = st.current_file |> extract in
   let curr_file_index = (find_index file_names curr_fname 0) in
-  let left_file_index = curr_file_index - 1 in 
+  let left_file_index = curr_file_index - 1 in
   print_endline (get_current_file_name st);
   print_endline (string_of_int curr_file_index ^ " ");
   List.iter (fun x -> print_endline x) file_names;
-  if (curr_file_index <= 0) 
-  then let () = (print_endline("same")) in st 
+  if (curr_file_index <= 0)
+  then let () = (print_endline("same")) in st
   else
-  let new_st = 
-  {st with current_file = Fname (List.nth file_names left_file_index)} in 
-  let () = (print_endline("else case: " ^ (get_current_file_name new_st))) in 
+  let new_st =
+  {st with current_file = Fname (List.nth file_names left_file_index)} in
+  let () = (print_endline("else case: " ^ (get_current_file_name new_st))) in
   new_st
-  
+
 
 
 
@@ -265,11 +262,11 @@
 (* [open_file st s] constructs the file at path [s] and adds it
  * to the list of files in state [st].
  * Raises Sys_error if file read failed. *)
-let open_file st s = 
-  let file_names = List.map (fun x -> fst x) st.files in 
-  if (List.exists (fun x -> x = s) file_names) then 
+let open_file st s =
+  let file_names = List.map (fun x -> fst x) st.files in
+  if (List.exists (fun x -> x = s) file_names) then
     {st with current_file = Fname s}
-  else 
+  else
   let new_file = File.open_file s in
   { st with
     files = (s, new_file) :: st.files;
