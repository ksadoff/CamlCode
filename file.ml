--- conflicted
+++ resolved
@@ -51,18 +51,11 @@
 
   (* a list of tuples that represent the beginning location of a color, and
    * the color that characters starting at that location should be. *)
-<<<<<<< HEAD
-  color_mapping : Color.color_mapping
-
-  (* clipboard : string;
-  was_saved : bool; *)
-=======
   color_mapping : Color.color_mapping;
 
-  (* clipboard : string; *)
+  clipboard : Rope.t;
 
   was_saved : bool;
->>>>>>> 38036035
 }
 
 (* [get_cont_length f] returns the length of the contents of [f]. *)
@@ -92,21 +85,12 @@
   | [] -> []
   | h :: t -> (h - nl0 + 1) :: (get_line_lengths t (h + 1))
 
-<<<<<<< HEAD
 (* [line_lengths_arr cont] returns an array [a] where
  * [Array.get a i] is the length of the ith line in [cont]. *)
 let line_lengths_arr cont =
   find_newlines cont 0
   |> fun nls -> get_line_lengths nls 0
   |> Array.of_list
-=======
-  (* [line_lengths_arr cont] returns an array [a] where
-   * [Array.get a i] is the length of the ith line in [cont]. *)
-  let line_lengths_arr cont =
-    find_newlines cont 0
-    |> fun nls -> get_line_lengths nls 0
-    |> Array.of_list
->>>>>>> 38036035
 
 (* [open_file s] reads the contents of the file stored at
  * relative path [s] and uses that to construct a new file type.
@@ -116,15 +100,9 @@
     try begin
       let line = input_line channel in
       let rope_line = Rope.concat2
-<<<<<<< HEAD
         (Rope.of_string line) (Rope.of_string "\n") in
       Rope.concat2 rope_acc rope_line
         |> append_lines channel
-=======
-          (Rope.of_string line) (Rope.of_string "\n") in
-      Rope.concat2 rope_acc rope_line
-      |> append_lines channel
->>>>>>> 38036035
     end
     with End_of_file -> rope_acc in
   let channel = open_in s in
@@ -141,15 +119,12 @@
     search_term = None;
     replace_term = None;
     color_mapping = Color.empty_cm;
-<<<<<<< HEAD
-=======
+    clipboard = Rope.empty;
     was_saved = false
->>>>>>> 38036035
   }
 
 (* [save_file f] saves [f] at relative path [s].
  * Raises Sys_error if file write failed. *)
-<<<<<<< HEAD
 let save_file f s =
   let ch_out = open_out s in
   Printf.fprintf ch_out "%s" (Rope.to_string f.contents);
@@ -157,9 +132,6 @@
 
 (* [get_name f] is the relative path of [f]. *)
 let get_name f = f.name
-=======
-let save_file f = failwith "Unimplemented"
->>>>>>> 38036035
 
 (* [get_cursor_location f] gets the location of the cursor in [f]. *)
 let get_cursor_location f = f.cursor
@@ -359,7 +331,8 @@
  * index [i1] to [i2]. *)
 let get_selected_range f = f.selected_range
 
-<<<<<<< HEAD
+let set_selected_range f (i1, i2) = {f with selected_range = Some (i1, i2)}
+
 (* [insert_text f s] inserts string [s] into the contents
  * of [f] at location [l]. The beginning of the inserted string
  * will be at index [l]. If [l] is an invalid location, the closest
@@ -392,17 +365,6 @@
     contents = new_rope;
     line_lengths = line_lengths_arr new_rope;
   }
-=======
-let set_selected_range f (i1, i2) = {f with selected_range = Some (i1, i2)}
-
-(* [insert_text f s l] inserts string [s] into the contents
- * of [f] at location [l]. *)
-let insert_text f s l = failwith "Unimplemented"
-
-(* [delete_text l1 l2] deletes all text in [f] from location
- * [l1] to [l2]. *)
-let delete_text l1 l2 = failwith "Unimplemented"
->>>>>>> 38036035
 
 (* [undo f] undoes the last change recorded in [f]. If there
  * is nothing left to undo, [undo f] will return [f] unchanged. *)
@@ -419,7 +381,6 @@
 let get_coloring f = f.color_mapping
 
 (* [get_search_term f] gets the current search term in [f]. *)
-<<<<<<< HEAD
 let get_search_term f = f.search_term
 
 (* [select_search_term f] returns an updated version of [f] with
@@ -500,17 +461,4 @@
         let nf = delete_text to_replace st en in
         let nf = insert_text nf rep_term st in
         {nf with selected_range = Some (st, (String.length rep_term));}
-      end
-=======
-let get_search_term f = failwith "Unimplemented"
-
-(* [get_search_locations f] returns the list of regions in which
- * the search term has been found in [f]. *)
-let get_search_locations f = failwith "Unimplemented"
-
-(* [find f s] updates [f] so that it holds [s] as its current
- * search term. *)
-let find f s = failwith "Unimplemented"
-
-let get_name f = failwith "Unimplemented"
->>>>>>> 38036035
+      end