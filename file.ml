--- conflicted
+++ resolved
@@ -356,7 +356,6 @@
     line_lengths = line_lengths_arr new_rope;
   }
 
-<<<<<<< HEAD
 (* [insert_char f c] inserts a character [c] into the contents of [f] 
  * at the cursor location in [f]. *)
 let insert_char f c = 
@@ -388,23 +387,6 @@
             Array.sub f.line_lengths ln (len_arr - ln)
           else [||];
         ];
-=======
-(* [insert_text f s] inserts string [s] into the contents
- * of [f] at location [l]. The beginning of the inserted string
- * will be at index [l]. If [l] is an invalid location, the closest
- * valid location will be used. *)
-let insert_text f s l' =
-  let clen = cont_length f in
-  let l = if l' < 0 then 0 else if l' > clen then clen else l' in
-  let begin_rope = Rope.sub f.contents 0 l in
-  let len_rope = cont_length f in
-  let end_rope = Rope.sub f.contents l (len_rope - l) in
-  let insert_rope = Rope.of_string s in
-  let new_rope = Rope.concat Rope.empty [begin_rope; insert_rope; end_rope] in
-  { f with
-    contents = new_rope;
-    line_lengths = line_lengths_arr new_rope;
->>>>>>> 589a1194
   }
 
 (* [delete_text l1 l2] deletes all text in [f] from location
@@ -417,11 +399,7 @@
   let begin_rope = Rope.sub f.contents 0 l1 in
   let len_rope = cont_length f in
   let end_rope = Rope.sub f.contents l2 (len_rope - l2) in
-<<<<<<< HEAD
   let new_rope = concat_with_newline [begin_rope; end_rope] in
-=======
-  let new_rope = Rope.concat2 begin_rope end_rope in
->>>>>>> 589a1194
   { f with
     contents = new_rope;
     line_lengths = line_lengths_arr new_rope;
