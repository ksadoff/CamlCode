(* 
(* The CLView module represents the View portion of the MVC architecture. This
   module takes care of presenting the state to the user in the terminal
   the lambda-term library. *)
<<<<<<< HEAD
open State

(* [init ()] creates a new UI view. *)
val init : unit -> unit

(*[update] is called by [repl] in keyboard.mli after user input is received. It
  takes in the current state, updates the user interface to reflect any change
  the user made to the state, and returns a unit. *)
val update: state -> unit
*)
=======
(* open State *)
open LTerm_ui
open LTerm_draw
(*[update] is called by [repl] in command.ml after user input is received. It
  takes in the current state, updates the user interface to reflect any change
  the user made to the state, and returns a unit. *)
(* val update: state -> unit *)

(* type coord *)
val draw : LTerm_ui.t -> LTerm_draw.matrix -> LTerm_geom.coord -> unit
>>>>>>> 0cf556dc
<|MERGE_RESOLUTION|>--- conflicted
+++ resolved
@@ -1,19 +1,7 @@
-(* 
+
 (* The CLView module represents the View portion of the MVC architecture. This
    module takes care of presenting the state to the user in the terminal
    the lambda-term library. *)
-<<<<<<< HEAD
-open State
-
-(* [init ()] creates a new UI view. *)
-val init : unit -> unit
-
-(*[update] is called by [repl] in keyboard.mli after user input is received. It
-  takes in the current state, updates the user interface to reflect any change
-  the user made to the state, and returns a unit. *)
-val update: state -> unit
-*)
-=======
 (* open State *)
 open LTerm_ui
 open LTerm_draw
@@ -23,5 +11,4 @@
 (* val update: state -> unit *)
 
 (* type coord *)
-val draw : LTerm_ui.t -> LTerm_draw.matrix -> LTerm_geom.coord -> unit
->>>>>>> 0cf556dc
+val draw : LTerm_ui.t -> LTerm_draw.matrix -> LTerm_geom.coord -> unit