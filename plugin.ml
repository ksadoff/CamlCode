--- conflicted
+++ resolved
@@ -186,21 +186,6 @@
           | Right -> cmd_cursor_right st
           | Left -> cmd_cursor_left st
           | Char c -> cmd_insert st (UChar.char_of c)
-<<<<<<< HEAD
-=======
-          | Enter ->
-            begin
-              match get_command_in st with
-              | None -> failwith "unused"
-              (* User presses enter to execute a command *)
-              | Some cmd_str -> parse_command cmd_str
-                |> fun cmd_opt -> begin
-                  match cmd_opt with
-                  | Some cmd_in -> execute_command cmd_in st
-                  | None -> st
-                end
-            end
->>>>>>> 1aab8925
           | Backspace -> cmd_delete st
           | F2 ->
             begin
