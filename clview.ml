<<<<<<< HEAD
=======
(* open CamomileLibraryDyn.Camomile *)
open Lwt
open LTerm_widget
open LTerm_geom
open LTerm_text
open LTerm_key
open State
open LTerm_style
open CamomileLibrary
open LTerm_ui

(* type coord = LTerm_geom.coord *)

let draw_editor ui matrix coord =
  let size = LTerm_ui.size ui in
  let ctx = LTerm_draw.context matrix size in
  LTerm_draw.clear ctx;
  LTerm_draw.draw_frame_labelled ctx { row1 = 0; col1 = 0; row2 = size.rows; col2 = size.cols } ~alignment:H_align_center "CamlCode" LTerm_draw.Light;
  LTerm_draw.draw_frame ctx {row1 = 0; col1 = 0; row2 = 3; col2 = 10} LTerm_draw.Light



let sty = {bold = None; underline = None; blink = None; reverse = None;
           foreground = Some white; background = None}
let draw ui matrix coord=
  let size = LTerm_ui.size ui in
  let ctx = LTerm_draw.context matrix size in
  LTerm_draw.clear ctx;
  LTerm_draw.draw_frame_labelled ctx { row1 = 0; col1 = 0; row2 = size.rows; col2 = size.cols } ~alignment:H_align_center "CamlCode" LTerm_draw.Light;
  (* LTerm_draw.draw_hline ctx 0 0  *)
  (* LTerm_draw.draw_char ctx 10 10 ~style:sty (CamomileLibrary.UChar.of_char 'a'); *)
  LTerm_draw.draw_string_aligned ctx 10 H_align_center ~style:sty "Welcome to CamlCode";
  for n = 0 to 5 do
    LTerm_draw.draw_frame ctx {row1 = 0; col1 = 0 + (n*10); row2 = 3; col2 = 10 + (n*10)} LTerm_draw.Light
  done



(* let main () =
  Lazy.force LTerm.stdout
  >>= fun term ->

  (* Coordinates of the message. *)
  let coord = ref { row = 0; col = 0 } in

  LTerm_ui.create term (fun matrix size -> draw matrix size !coord)
  >>= fun ui ->
  Lwt.finalize (fun () -> loop ui coord) (fun () -> LTerm_ui.quit ui)

let () = Lwt_main.run (main ()) *)
(* let main () = *)
  (* let waiter, wakener = wait () in

  let vbox = new LTerm_widget.vbox in
  let frame = new LTerm_widget.frame in
  let editor = new LTerm_edit.edit () in
  let vscroll = new LTerm_widget.vscrollbar ~width:1 editor#vscroll in
  frame#set editor;

  let create_tab n = new button ("file "^ (string_of_int n)) in
  let tabs = Array.init 6 create_tab in
  let tab_labels = (new label "") in

  vbox#add ~expand:false (new hline);

  let add_tabs =
  (* for n = 0 in (List.length get) *)
  (* let add_tabs = *)
    let hbox = new hbox in
    for n = 0 to ((Array.length tabs) - 1) do
      hbox#add ~expand:false (new vline);
      (* for i = 0 to 0 do *)
        hbox#add tabs.(n);
      (* hbox#add tabs.(i+1);
      hbox#add ~expand:false (new vline);
      hbox#add tabs.(i+2); *)
      (* hbox#add ~expand:false (new vline); *)
      (* hbox#add tabs.(i+3);
      hbox#add ~expand:false (new vline); *)
      (* hbox#add tabs.(i+4);
      hbox#add ~expand:false (new vline); *)
      (* hbox#add tabs.(i+5);
      hbox#add ~expand:false (new vline); *)
      done;
      hbox#add ~expand:false (new vline);
      vbox#add ~expand:false hbox;
  (* done; *)
in
  add_tabs;

  (* vbox#add ~expand:false (new hline); *)


  (* let sidebar = new LTerm_widget.vbox in
  sidebar#set_allocation {sidebar#allocation with col1=1; col2 =1};
  vbox#add sidebar; *)

  (* let label = new label "_" in
    vbox#add label; *)
  (*eventually have to have as many tabs as necessary (for loop/recursion?)
    for now just test it out*)


  (*layer 1 for file 1*)
>>>>>>> 0cf556dc
(*
 * move.ml
 * -------
 * Copyright : (c) 2011, Jeremie Dimino <jeremie@dimino.org>
 * Licence   : BSD3
 *
 * This file is a part of Lambda-Term.
 *)

open Lwt
open LTerm_geom
open LTerm_text
open LTerm_key

let rec loop ui coord =
  LTerm_ui.wait ui >>= function
    | LTerm_event.Key{ code = Up; _ } ->
        coord := { !coord with row = !coord.row - 1 };
        LTerm_ui.draw ui;
        loop ui coord
    | LTerm_event.Key{ code = Down; _ } ->
        coord := { !coord with row = !coord.row + 1 };
        LTerm_ui.draw ui;
        loop ui coord
    | LTerm_event.Key{ code = Left; _ } ->
        coord := { !coord with col = !coord.col - 1 };
        LTerm_ui.draw ui;
        loop ui coord
    | LTerm_event.Key{ code = Right; _ } ->
        coord := { !coord with col = !coord.col + 1 };
        LTerm_ui.draw ui;
        loop ui coord
    | LTerm_event.Key{ code = Escape; _ } ->
        return ()
    | _ ->
        loop ui coord

let draw ui matrix coord =
  let size = LTerm_ui.size ui in
  let ctx = LTerm_draw.context matrix size in
  LTerm_draw.clear ctx;
  LTerm_draw.draw_frame_labelled ctx { row1 = 0; col1 = 0; row2 = size.rows; col2 = size.cols } ~alignment:H_align_center "Use arrow keys to move text" LTerm_draw.Light;
  if size.rows > 2 && size.cols > 2 then begin
    let ctx = LTerm_draw.sub ctx { row1 = 1; col1 = 1; row2 = size.rows - 1; col2 = size.cols - 1 } in
    LTerm_draw.draw_styled ctx coord.row coord.col (eval [B_fg LTerm_style.lblue; S"Move me"; E_fg])
  end

<<<<<<< HEAD
let main () =
  Lazy.force LTerm.stdout
  >>= fun term ->

  (* Coordinates of the message. *)
  let coord = ref { row = 0; col = 0 } in

  LTerm_ui.create term (fun matrix size -> draw matrix size !coord)
  >>= fun ui ->
  Lwt.finalize (fun () -> loop ui coord) (fun () -> LTerm_ui.quit ui)

let () = Lwt_main.run (main ())
=======
(* Exit when the user presses ctl-q *)
  editor#bind
    (let open LTerm_key in
     [ { control = true; meta = false; shift = false
       ; code = Char (UChar.of_char 'q') }
   ;  ])
  [ LTerm_edit.Custom (fun () -> wakeup wakener ()) ];

  Zed_edit.insert editor#context
    (Zed_rope.of_string "\
  Welcome to CamlCode!
  [insert stuff about keybindings]
  Type Ctrl-q to exit.
  "); *)
(*
  Lazy.force LTerm.stdout
  >>= fun term ->
  LTerm.enable_mouse term
  >>= fun () ->
  Lwt.finalize
    (fun () -> LTerm_widget.run term vbox waiter)
    (fun () -> LTerm.disable_mouse term) *)




(*let main () =
  let init_state = empty_state in
  update init_state*)
>>>>>>> 0cf556dc
<|MERGE_RESOLUTION|>--- conflicted
+++ resolved
@@ -1,5 +1,3 @@
-<<<<<<< HEAD
-=======
 (* open CamomileLibraryDyn.Camomile *)
 open Lwt
 open LTerm_widget
@@ -20,10 +18,9 @@
   LTerm_draw.draw_frame_labelled ctx { row1 = 0; col1 = 0; row2 = size.rows; col2 = size.cols } ~alignment:H_align_center "CamlCode" LTerm_draw.Light;
   LTerm_draw.draw_frame ctx {row1 = 0; col1 = 0; row2 = 3; col2 = 10} LTerm_draw.Light
 
-
-
 let sty = {bold = None; underline = None; blink = None; reverse = None;
            foreground = Some white; background = None}
+           
 let draw ui matrix coord=
   let size = LTerm_ui.size ui in
   let ctx = LTerm_draw.context matrix size in
@@ -34,165 +31,4 @@
   LTerm_draw.draw_string_aligned ctx 10 H_align_center ~style:sty "Welcome to CamlCode";
   for n = 0 to 5 do
     LTerm_draw.draw_frame ctx {row1 = 0; col1 = 0 + (n*10); row2 = 3; col2 = 10 + (n*10)} LTerm_draw.Light
-  done
-
-
-
-(* let main () =
-  Lazy.force LTerm.stdout
-  >>= fun term ->
-
-  (* Coordinates of the message. *)
-  let coord = ref { row = 0; col = 0 } in
-
-  LTerm_ui.create term (fun matrix size -> draw matrix size !coord)
-  >>= fun ui ->
-  Lwt.finalize (fun () -> loop ui coord) (fun () -> LTerm_ui.quit ui)
-
-let () = Lwt_main.run (main ()) *)
-(* let main () = *)
-  (* let waiter, wakener = wait () in
-
-  let vbox = new LTerm_widget.vbox in
-  let frame = new LTerm_widget.frame in
-  let editor = new LTerm_edit.edit () in
-  let vscroll = new LTerm_widget.vscrollbar ~width:1 editor#vscroll in
-  frame#set editor;
-
-  let create_tab n = new button ("file "^ (string_of_int n)) in
-  let tabs = Array.init 6 create_tab in
-  let tab_labels = (new label "") in
-
-  vbox#add ~expand:false (new hline);
-
-  let add_tabs =
-  (* for n = 0 in (List.length get) *)
-  (* let add_tabs = *)
-    let hbox = new hbox in
-    for n = 0 to ((Array.length tabs) - 1) do
-      hbox#add ~expand:false (new vline);
-      (* for i = 0 to 0 do *)
-        hbox#add tabs.(n);
-      (* hbox#add tabs.(i+1);
-      hbox#add ~expand:false (new vline);
-      hbox#add tabs.(i+2); *)
-      (* hbox#add ~expand:false (new vline); *)
-      (* hbox#add tabs.(i+3);
-      hbox#add ~expand:false (new vline); *)
-      (* hbox#add tabs.(i+4);
-      hbox#add ~expand:false (new vline); *)
-      (* hbox#add tabs.(i+5);
-      hbox#add ~expand:false (new vline); *)
-      done;
-      hbox#add ~expand:false (new vline);
-      vbox#add ~expand:false hbox;
-  (* done; *)
-in
-  add_tabs;
-
-  (* vbox#add ~expand:false (new hline); *)
-
-
-  (* let sidebar = new LTerm_widget.vbox in
-  sidebar#set_allocation {sidebar#allocation with col1=1; col2 =1};
-  vbox#add sidebar; *)
-
-  (* let label = new label "_" in
-    vbox#add label; *)
-  (*eventually have to have as many tabs as necessary (for loop/recursion?)
-    for now just test it out*)
-
-
-  (*layer 1 for file 1*)
->>>>>>> 0cf556dc
-(*
- * move.ml
- * -------
- * Copyright : (c) 2011, Jeremie Dimino <jeremie@dimino.org>
- * Licence   : BSD3
- *
- * This file is a part of Lambda-Term.
- *)
-
-open Lwt
-open LTerm_geom
-open LTerm_text
-open LTerm_key
-
-let rec loop ui coord =
-  LTerm_ui.wait ui >>= function
-    | LTerm_event.Key{ code = Up; _ } ->
-        coord := { !coord with row = !coord.row - 1 };
-        LTerm_ui.draw ui;
-        loop ui coord
-    | LTerm_event.Key{ code = Down; _ } ->
-        coord := { !coord with row = !coord.row + 1 };
-        LTerm_ui.draw ui;
-        loop ui coord
-    | LTerm_event.Key{ code = Left; _ } ->
-        coord := { !coord with col = !coord.col - 1 };
-        LTerm_ui.draw ui;
-        loop ui coord
-    | LTerm_event.Key{ code = Right; _ } ->
-        coord := { !coord with col = !coord.col + 1 };
-        LTerm_ui.draw ui;
-        loop ui coord
-    | LTerm_event.Key{ code = Escape; _ } ->
-        return ()
-    | _ ->
-        loop ui coord
-
-let draw ui matrix coord =
-  let size = LTerm_ui.size ui in
-  let ctx = LTerm_draw.context matrix size in
-  LTerm_draw.clear ctx;
-  LTerm_draw.draw_frame_labelled ctx { row1 = 0; col1 = 0; row2 = size.rows; col2 = size.cols } ~alignment:H_align_center "Use arrow keys to move text" LTerm_draw.Light;
-  if size.rows > 2 && size.cols > 2 then begin
-    let ctx = LTerm_draw.sub ctx { row1 = 1; col1 = 1; row2 = size.rows - 1; col2 = size.cols - 1 } in
-    LTerm_draw.draw_styled ctx coord.row coord.col (eval [B_fg LTerm_style.lblue; S"Move me"; E_fg])
-  end
-
-<<<<<<< HEAD
-let main () =
-  Lazy.force LTerm.stdout
-  >>= fun term ->
-
-  (* Coordinates of the message. *)
-  let coord = ref { row = 0; col = 0 } in
-
-  LTerm_ui.create term (fun matrix size -> draw matrix size !coord)
-  >>= fun ui ->
-  Lwt.finalize (fun () -> loop ui coord) (fun () -> LTerm_ui.quit ui)
-
-let () = Lwt_main.run (main ())
-=======
-(* Exit when the user presses ctl-q *)
-  editor#bind
-    (let open LTerm_key in
-     [ { control = true; meta = false; shift = false
-       ; code = Char (UChar.of_char 'q') }
-   ;  ])
-  [ LTerm_edit.Custom (fun () -> wakeup wakener ()) ];
-
-  Zed_edit.insert editor#context
-    (Zed_rope.of_string "\
-  Welcome to CamlCode!
-  [insert stuff about keybindings]
-  Type Ctrl-q to exit.
-  "); *)
-(*
-  Lazy.force LTerm.stdout
-  >>= fun term ->
-  LTerm.enable_mouse term
-  >>= fun () ->
-  Lwt.finalize
-    (fun () -> LTerm_widget.run term vbox waiter)
-    (fun () -> LTerm.disable_mouse term) *)
-
-
-
-
-(*let main () =
-  let init_state = empty_state in
-  update init_state*)
->>>>>>> 0cf556dc
+  done