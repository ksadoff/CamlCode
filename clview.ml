--- conflicted
+++ resolved
@@ -95,7 +95,6 @@
       |> draw_string txt_ctx l c ~style:highlighted
     | _ -> ();
 
-<<<<<<< HEAD
     (* cursor *)
     if (get_typing_area st) = File then
       let cursor_loc = get_cursor_location st in
@@ -107,15 +106,6 @@
         |> fun s -> (if s = "\n" then " " else s)
         |> draw_string txt_ctx (get_cursor_line_num st) view_col
         ~style: highlighted
-=======
-      (* cursor *)
-      if (get_typing_area st) = File then
-        let cursor_loc = get_cursor_location st in
-        get_text st cursor_loc (cursor_loc+1)
-        |> fun s -> (if s = "\n" then " " else s)
-                    |> draw_string txt_ctx (get_cursor_line_num st) (get_cursor_column st)
-                      ~style: highlighted
->>>>>>> 0b9bb8f0
   end
 
   (* default display if no file open *)
