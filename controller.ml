--- conflicted
+++ resolved
@@ -5,7 +5,6 @@
 open Clview
 open CamomileLibrary
 
-<<<<<<< HEAD
 (* [execute_command s flst st] finds the function in [flst] mapped to [s] and
  * returns the state returned by executing that function on [st]. If [s] does
  * not map to anything in [flst] returns [st] *)
@@ -20,8 +19,6 @@
   | None -> failwith "not used"
   | Some s -> s
 
-=======
->>>>>>> 57793b42
 (* [repl ui stref] waits for input from the user. Once input is recieved it
  * creates a new state, updates the ui according to the new state
  * (by calling update in CLView) and passes the
@@ -34,7 +31,6 @@
 
   | LTerm_event.Key { code = keycode; _ } ->
     if (is_on_file !stref) then begin
-<<<<<<< HEAD
       match get_typing_area !stref with
       | File ->
         begin
@@ -76,17 +72,6 @@
           | F3 -> toggle_typing_area !stref
           | _ -> !stref
         end
-=======
-      stref := match keycode with
-      | Right -> cursor_right !stref
-      | Left -> cursor_left !stref
-      | Up -> cursor_up !stref
-      | Down -> cursor_down !stref
-      | Char c -> insert_char !stref (UChar.char_of c)
-      | Enter -> insert_char !stref '\n'
-      | Backspace -> delete_char !stref
-      | _ -> !stref
->>>>>>> 57793b42
     end;
     LTerm_ui.draw ui;
     repl ui stref
@@ -99,16 +84,10 @@
   (* TODO: Right now, a somelines.txt is automatically opened.
    * We need to open [empty_state] by default instead, and then have
    * the user choose the file with a command. *)
-<<<<<<< HEAD
-  let stref = empty_state
-    |> fun st -> open_file st "../../testtxts/somelines.txt"
-    |> fun x -> ref x in
-=======
   let stref' = empty_state
     |> fun st -> open_file st "../../testtxts/somelines.txt" in
 
   let stref = open_file stref' "../../testtxts/easy.txt" |> fun x -> ref x in
->>>>>>> 57793b42
   Lazy.force LTerm.stdout
   >>= fun term -> Clview.draw term stref
   >>= fun ui ->
