(* Controller Module *)

open Lwt
open LTerm_geom
open State
open Clview
open CamomileLibrary

(* [repl ui stref] waits for input from the user. Once input is recieved it
 * creates a new state, updates the ui according to the new state
 * (by calling update in CLView) and passes the
 * new state to another call of [repl] recursively *)
let rec repl ui stref =
  LTerm_ui.wait ui >>= fun event ->
  match event, State.get_typing_area !stref with
  (* close program *)
  | LTerm_event.Key{ code = Escape; _ }, _ ->
    return ()
  (* enter command *)
  | LTerm_event.Key{ code = Enter; _ }, Command ->
    begin
      stref := match get_command_in !stref with
      | None -> failwith "unused"
      (* User presses enter to execute a command *)
      | Some cmd_str -> Plugin.parse_command cmd_str
        |> fun cmd_opt -> begin
          match cmd_opt with
          | Some cmd_in -> Plugin.execute_command cmd_in !stref |> update_commands
          | None -> set_command_out (!stref |> update_commands) "unrecognized command"
        end;
    end;
    LTerm_ui.draw ui;
    repl ui stref
  (* for any other event, consult plugins *)
  | _ ->
    stref := Plugin.respond_to_event event !stref;
    LTerm_ui.draw ui;
    repl ui stref

(* Function to be called when starting the text editor with no files open.
 * The argument should be optional, when not given a string the
 * function is the same as if the file was not found *)
let main () =
  Unix.chdir "../..";

  let stref = ref empty_state in

  Lazy.force LTerm.stdout
  >>= fun term ->
<<<<<<< HEAD
    let tabheight = 
      match get_command_in !stref with 
      | Some _ -> 8
      | None -> 5 in
    stref := set_height !stref ((LTerm.size term).rows - tabheight);
    stref := set_width !stref (LTerm.size term).cols; 
=======
    stref := set_total_height !stref ((LTerm.size term).rows);
    stref := set_width !stref (LTerm.size term).cols;
>>>>>>> c5b7612d
    Clview.draw term stref
  >>= fun ui ->
    Lwt.finalize (fun () -> repl ui stref) (fun () -> LTerm_ui.quit ui)

let () = Lwt_main.run (main ())<|MERGE_RESOLUTION|>--- conflicted
+++ resolved
@@ -31,6 +31,12 @@
     end;
     LTerm_ui.draw ui;
     repl ui stref
+  (* resize size of window *)
+  | LTerm_event.Resize{ rows=rows; cols=cols }, _ -> 
+    stref := set_total_height !stref rows;
+    stref := set_width !stref cols;
+    LTerm_ui.draw ui;
+    repl ui stref
   (* for any other event, consult plugins *)
   | _ ->
     stref := Plugin.respond_to_event event !stref;
@@ -47,17 +53,8 @@
 
   Lazy.force LTerm.stdout
   >>= fun term ->
-<<<<<<< HEAD
-    let tabheight = 
-      match get_command_in !stref with 
-      | Some _ -> 8
-      | None -> 5 in
-    stref := set_height !stref ((LTerm.size term).rows - tabheight);
-    stref := set_width !stref (LTerm.size term).cols; 
-=======
     stref := set_total_height !stref ((LTerm.size term).rows);
     stref := set_width !stref (LTerm.size term).cols;
->>>>>>> c5b7612d
     Clview.draw term stref
   >>= fun ui ->
     Lwt.finalize (fun () -> repl ui stref) (fun () -> LTerm_ui.quit ui)
