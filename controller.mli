--- conflicted
+++ resolved
@@ -1,4 +1,4 @@
-(*
+
 (* The Controller module is responsible for getting input from the user
  * either as keybindings within the file or as a command in the command
  * prompt. It then uses the State module to update the current state of
@@ -12,15 +12,10 @@
  * but with no file open
  * The argument should be optional, when not given a string the
  * function is the same as if the file was not found *)
-(* val main : string -> unit
+val main : string -> unit
 
 (* [repl s] waits for input from the user. Once input is recieved it creates
  * a new state, updates the display according to the new state (by calling
  * update in CLView) and passes the
  * new state to another call of [repl] recursively*)
-<<<<<<< HEAD
-val repl : state -> state
-*)
-=======
-val repl : state -> state *)
->>>>>>> 0cf556dc
+val repl : state -> state