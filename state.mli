(* The State module contains the entire state of the program,
 * including a list of all files being used. *)

open Color

(* Represents the area where user is typing, i.e. in a file or
 * in the command line. *)
type typing_area

type clipboard

(* State of the program. Contains the following information:
 * * List of files currently open
 * * The typing area that is currently being edited
 * * List of most recently used commands
 * * Clipboard for copy/paste
 * * Name of the current file
 * * First (top) visible line of text
 * * Start and end locations for a block of selected text
 * * Current search term *)
type state

val new_clipboard : Rope.t

(* [new_file s] creates a new, empty file at path [s].
 * Raises Sys_error creating file failed. *)
val new_file : string -> unit

(* New state with no files open yet *)
val empty_state : state

(* [get_file_names st] returns a list of strings that represent the names of
 * the currently open files. *)
<<<<<<< HEAD
 val get_file_names : state -> string list 
 
 (* [get_current_file st] returns the file that is currently being manipulated *)
 val get_current_file : state -> File.file 
 
 (* [get_current_file_name st] returns the string of the name of the file being 
=======
 val get_file_names : state -> string list

 (* [get_current_file st] returns the file that is currently being manipulated *)
val get_current_file : state -> File.file

(* [set_current_file st f] returns a new state with the same fields as st except
 * with the current file set to f*)

 (* [get_current_file_name st] returns the string of the name of the file being
>>>>>>> 38036035
  * manipulated. *)
 val get_current_file_name : state -> string

(* [open_file st s] constructs the file at path [s] and adds it
 * to the list of files in state [st].
 * Raises Sys_error if file read failed. *)
val open_file : state -> string -> state

(*[is_filed_saved st] returns true if the file is saved and false if not*)
val is_file_saved : state -> bool

(* [save_file st s] saves the currently selected file in [st] at
 * relative path [s].
 * Raises Sys_error if file write failed. *)
val save_file : state -> string -> unit

(* [close_file st] removes the currently selected file [f]
 * from the list of open files in [st]. The newly selected file
 * becomes the file at the beginning of the list of files in [st].
 * If no file is currently selected, returns [st]. *)
val close_file : state -> state

(* [change_selected_file s st] changes the selected file in [st]
 * to the file with name [s].
 * Raises Not_found if [s] is not one of the files open in [st]. *)
val change_selected_file : string -> state -> state

(* [copy st] returns a copy of state with the text selected in the open file of
 * [st] saved to the clipboard *)
val copy : state -> state

(* [paste st] returns a copy of state with the text from the clipboard of [st]
 * inserted at the cursor location in the open flie of [st] *)
val paste : state -> state

(* [get_cursor_location st] gets the location of the cursor in the file open
 * in [st]. *)
val get_cursor_location : state -> int
 
(* [get_cursor_line_num st] returns the line number of the cursor in
 * the file that is currently open in [st]. *)
val get_cursor_line_num : state -> int
 
(* [get_cursor_line_num st] returns the column of the cursor in
 * the file that is currently open in [st]. *)
val get_cursor_column : state -> int

(* [move_cursor st l] moves the cursor of the open file in [st] to [l] *)
val move_cursor : state -> int -> state

(* [cursor_left st] moves the cursor left on the currently selected
 * file in [st]. *)
val cursor_left : state -> state

(* [cursor_right st] moves the cursor right on the currently selected
 * file in [st]. *)
val cursor_right : state -> state

(* [cursor_up st] moves the cursor up on the currently selected file
 * in [st]. *)
val cursor_up : state -> state

(* [cursor_down st] moves the cursor down on the currently selected file
 * in [st]. *)
val cursor_down : state -> state

(* [scroll_to st n] changes the line number of the scrolled view of
 * the file open in [st] to to [n]. *)
val scroll_to : state -> int -> state

(* [get_scroll_line st] returns the first visible line in the
 * currently selected file in [st]. *)
val get_scroll_line : state -> int

(* [get_text st l1 l2] returns all text in the open file of [st] from
 * [l1] to [l2]. Raises Invalid_argument if [l2] comes before [l1].  *)
val get_text : state -> int -> int -> string

(* [get_all_text st] returns a string representing all of the text in
 * the file opened in [st] *)
val get_all_text : state -> string

(* [select_text st l1 l2] selects text from [l1] to [l2] in the currently
 * selected file in [st]. This function forces [l1] and [l2] to be in order 
 * and in bounds. *)
val select_text : state -> int -> int -> state

(* Returns [st] with no selected text in its current file. *)
val unselect_text : state -> state

(* [get_selected_range st] returns [None] if no text is selected in the 
 * current file in [st], or [Some (i1, i2)] if there is currently text 
 * selected from index [i1] to [i2]. *)
val get_selected_range : state -> (int * int) option

(* [insert_text st s l] inserts string [s] into the contents the open
 * file of [st] at location [l]. *)
val insert_text : state -> string -> int -> state

(* [delete_text l1 l2] deletes all the text in the currently held
 * file from location [l1] to [l2]. *)
val delete_text : state -> int -> int -> state

(* [undo st] undoes the last change recorded in the open file of [st].
 * If there is nothing left to undo, [undo st] will return [st] unchanged. *)
val undo : state -> state

(* [redo st] redoes the last change that was undone in the open file of
 * [st]. If there is nothing left to redo, [redo st] will return [st]
 * unchanged. *)
val redo : state -> state

(* [color_text st lst] returns a copy of [st] with the open file now
 * having the color mappings of [lst] *)
val color_text : state -> color_mapping -> state

(* [get_coloring st] gets the coloring scheme of the currently
 * open file in [st]. *)
val get_coloring : state -> color_mapping

(* [get_search_term st] gets the current search term in [st]. *)
val get_search_term : state -> string

(* [get_search_locations st] returns the list of regions in which
 * the search term has been found in the currently selected file in [st]. *)
val get_search_locations : state -> (int *int ) list

(* [find st s] updates [st] so that it holds [s] as its current
 * search term in its currently selected file. *)
val find :  string -> state -> state<|MERGE_RESOLUTION|>--- conflicted
+++ resolved
@@ -31,14 +31,12 @@
 
 (* [get_file_names st] returns a list of strings that represent the names of
  * the currently open files. *)
-<<<<<<< HEAD
- val get_file_names : state -> string list 
- 
+ val get_file_names : state -> string list
+
  (* [get_current_file st] returns the file that is currently being manipulated *)
- val get_current_file : state -> File.file 
- 
- (* [get_current_file_name st] returns the string of the name of the file being 
-=======
+ val get_current_file : state -> File.file
+
+(* [get_current_file_name st] returns the string of the name of the file being *)
  val get_file_names : state -> string list
 
  (* [get_current_file st] returns the file that is currently being manipulated *)
@@ -48,7 +46,6 @@
  * with the current file set to f*)
 
  (* [get_current_file_name st] returns the string of the name of the file being
->>>>>>> 38036035
   * manipulated. *)
  val get_current_file_name : state -> string
 
@@ -87,11 +84,11 @@
 (* [get_cursor_location st] gets the location of the cursor in the file open
  * in [st]. *)
 val get_cursor_location : state -> int
- 
+
 (* [get_cursor_line_num st] returns the line number of the cursor in
  * the file that is currently open in [st]. *)
 val get_cursor_line_num : state -> int
- 
+
 (* [get_cursor_line_num st] returns the column of the cursor in
  * the file that is currently open in [st]. *)
 val get_cursor_column : state -> int
@@ -132,15 +129,15 @@
 val get_all_text : state -> string
 
 (* [select_text st l1 l2] selects text from [l1] to [l2] in the currently
- * selected file in [st]. This function forces [l1] and [l2] to be in order 
+ * selected file in [st]. This function forces [l1] and [l2] to be in order
  * and in bounds. *)
 val select_text : state -> int -> int -> state
 
 (* Returns [st] with no selected text in its current file. *)
 val unselect_text : state -> state
 
-(* [get_selected_range st] returns [None] if no text is selected in the 
- * current file in [st], or [Some (i1, i2)] if there is currently text 
+(* [get_selected_range st] returns [None] if no text is selected in the
+ * current file in [st], or [Some (i1, i2)] if there is currently text
  * selected from index [i1] to [i2]. *)
 val get_selected_range : state -> (int * int) option
 
