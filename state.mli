(* still need delete*)


(* The State module contains the entire state of the program,
 * including a list of all files being used. *)

open Location
open Color

(* Represents the area where user is typing, i.e. in a file or
 * in the command line. *)
type typing_area

(* State of the program. Contains the following information:
 * * List of files currently open
 * * The typing area that is currently being edited
 * * List of most recently used commands
 * * Clipboard for copy/paste
 * * Name of the current file
 * * First (top) visible line of text
 * * Start and end locations for a block of selected text
<<<<<<< HEAD
 * * Current search term*)
=======
 * * Current search term *)
>>>>>>> 3bcd1349
type state

(* [new_file s] creates a new, empty file at path [s].
 * Raises Sys_error creating file failed. *)
val new_file : string -> unit

(* [open_file s st] constructs the file at path [s] and adds it
 * to the list of files in state [st].
 * Raises Sys_error if file read failed. *)
val open_file : string -> state -> state

(*[is_filed_saved st] returns true if the file is saved and false if not*)
val is_file_saved : state -> bool

<<<<<<< HEAD
(* [save_file_state st] saves the currently selected file in [st] at
=======
(* [save_file st] saves the currently selected file in [st] at
>>>>>>> 3bcd1349
 * its corresponding path.
 * Raises Sys_error if file write failed. *)
val save_file : state -> unit

(* [close_file st] removes the currently selected file [f]
 * from the list of open files in [st]. The newly selected file
 * becomes the file that occurs before [f] in the list in [st]. *)
val close_file : state -> state

(* [change_selected_file s st] changes the selected file in [st]
 * to the file with name [s].
 * Raises Not_found if [s] is not one of the files open in [st]. *)
val change_selected_file : string -> state -> state

(* [copy st] returns a copy of state with the text selected in the open file of
 * [st] saved to the clipboard *)
val copy : state -> state

(* [paste st] returns a copy of state with the text from the clipboard of [st]
 * inserted at the cursor location in the open flie of [st] *)
val paste : state -> state

(* [get_cursor_location st] gets the location of the cursor in the file open
 * in [st]. *)
val get_cursor_location : state -> location

(* [move_cursor st l] moves the cursor of the open file in [st] to [l] *)
val move_cursor : state -> location -> state

(* [scroll_to st n] changes the line number of the scrolled view of
 * the file open in [st] to to [n]. *)
val scroll_to : state -> int -> state

(* [get_scroll_line_number st] returns the first visible line in the
 * currently selected file in [st]. *)
val get_scroll_line_number : state -> int

<<<<<<< HEAD
(* [get_scroll_line_number st] returns the first visible line in state *)
val get_scroll_line_number : state -> int

(* [get_text_state st l1 l2] returns all text in the open file of [st] from
=======
(* [get_text st l1 l2] returns all text in the open file of [st] from
>>>>>>> 3bcd1349
 * [l1] to [l2]. Raises Invalid_argument if [l2] comes before [l1].  *)
val get_text : state -> location -> location -> string

(* [get_all_text st] returns a string representing all of the text in
 * the file opened in [st] *)
val get_all_text : state -> string

(* [get_highlighted_region st] returns a tuple of the start and end locations
 * of a section of highlighted text *)
val get_highlighted_region : state -> (location*location)

(* [select_text st l1 l2] selects text from [l1] to [l2] in the open file of [st].
 * Raises Invalid_argument if [l2] comes before [l1]. *)
val select_text : state -> location -> location -> state

(* [insert_text st s l] inserts string [s] into the contents the open
 * file of [st] at location [l]. *)
val insert_text : state -> string -> location -> state

(* [delete_text l1 l2] deletes all the text in the currently held
 * file from location [l1] to [l2]. *)
val delete_text : state -> location -> location -> state

(* [undo st] undoes the last change recorded in the open file of [st].
 * If there is nothing left to undo, [undo st] will return [st] unchanged. *)
val undo : state -> state

(* [redo st] redoes the last change that was undone in the open file of
 * [st]. If there is nothing left to redo, [redo st] will return [st]
 * unchanged. *)
val redo : state -> state

<<<<<<< HEAD
(* [color_text_state st lst] returns a copy of [st] with the open file now
 * having the color mappings of [lst] *)
val color_text_state : state -> color_mapping -> state

val get_color_mapping : state -> color_mapping

val get_search_term : state -> string

val get_search_locations : state -> (location*location) list

(*[find st str] takes in a string and a state and returns an updated state*)
=======
(* [color_text st lst] returns a copy of [st] with the open file now
 * having the color mappings of [lst] *)
val color_text : state -> color_mapping -> state

(* [get_coloring st] gets the coloring scheme of the currently 
 * open file in [st]. *)
val get_coloring : state -> color_mapping

(* [get_search_term st] gets the current search term in [st]. *)
val get_search_term : state -> string

(* [get_search_locations st] returns the list of regions in which
 * the search term has been found in the currently selected file in [st]. *)
val get_search_locations : state -> (location*location) list

(* [find st s] updates [st] so that it holds [s] as its current
 * search term in its currently selected file. *)
>>>>>>> 3bcd1349
val find :  string -> state -> state<|MERGE_RESOLUTION|>--- conflicted
+++ resolved
@@ -19,11 +19,8 @@
  * * Name of the current file
  * * First (top) visible line of text
  * * Start and end locations for a block of selected text
-<<<<<<< HEAD
- * * Current search term*)
-=======
  * * Current search term *)
->>>>>>> 3bcd1349
+
 type state
 
 (* [new_file s] creates a new, empty file at path [s].
@@ -38,11 +35,8 @@
 (*[is_filed_saved st] returns true if the file is saved and false if not*)
 val is_file_saved : state -> bool
 
-<<<<<<< HEAD
-(* [save_file_state st] saves the currently selected file in [st] at
-=======
+
 (* [save_file st] saves the currently selected file in [st] at
->>>>>>> 3bcd1349
  * its corresponding path.
  * Raises Sys_error if file write failed. *)
 val save_file : state -> unit
@@ -80,14 +74,8 @@
  * currently selected file in [st]. *)
 val get_scroll_line_number : state -> int
 
-<<<<<<< HEAD
-(* [get_scroll_line_number st] returns the first visible line in state *)
-val get_scroll_line_number : state -> int
 
-(* [get_text_state st l1 l2] returns all text in the open file of [st] from
-=======
 (* [get_text st l1 l2] returns all text in the open file of [st] from
->>>>>>> 3bcd1349
  * [l1] to [l2]. Raises Invalid_argument if [l2] comes before [l1].  *)
 val get_text : state -> location -> location -> string
 
@@ -120,19 +108,6 @@
  * unchanged. *)
 val redo : state -> state
 
-<<<<<<< HEAD
-(* [color_text_state st lst] returns a copy of [st] with the open file now
- * having the color mappings of [lst] *)
-val color_text_state : state -> color_mapping -> state
-
-val get_color_mapping : state -> color_mapping
-
-val get_search_term : state -> string
-
-val get_search_locations : state -> (location*location) list
-
-(*[find st str] takes in a string and a state and returns an updated state*)
-=======
 (* [color_text st lst] returns a copy of [st] with the open file now
  * having the color mappings of [lst] *)
 val color_text : state -> color_mapping -> state
@@ -150,5 +125,4 @@
 
 (* [find st s] updates [st] so that it holds [s] as its current
  * search term in its currently selected file. *)
->>>>>>> 3bcd1349
-val find :  string -> state -> state+val find :  string -> state -> state
